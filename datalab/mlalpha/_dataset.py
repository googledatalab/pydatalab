--- conflicted
+++ resolved
@@ -60,34 +60,29 @@
     else:
       with ml.util._file.open_local_or_gcs(schema_file, 'r') as f:
         self._schema = json.load(f)
-<<<<<<< HEAD
-    
-    self._file_pattern = file_pattern
-=======
+        
     if isinstance(files, basestring):
       files = [files]
->>>>>>> 9a268bc8
-    self._files = []
+    self._input_files = files
+    
+    self._glob_files = []
+
 
   @property
-  def file_pattern(self):
-    return self._file_pattern
+  def _input_files(self):
+    """Returns the file list that was given to this class without globing files."""
+    return self._input_files
 
   @property
   def files(self):
-    if self._files:
-      return self._files
+    if self._glob_files:
+      return self._glob_files
 
-    if isinstance(self._file_pattern, basestring):
-      file_list = [self._file_pattern]
-    else:
-      file_list = self._file_pattern
-      
-    for file in file_list:
+    for file in self._input_files:
       # glob_files() returns unicode strings which doesn't make DataFlow happy. So str().
       self._files += [str(x) for x in ml.util._file.glob_files(file)]
-    
-    return self._files
+      
+    return self._glob_files
       
   @property
   def schema(self):
