# Copyright 2016 Google Inc. All rights reserved.
#
# Licensed under the Apache License, Version 2.0 (the "License"); you may not use this file except
# in compliance with the License. You may obtain a copy of the License at
#
# http://www.apache.org/licenses/LICENSE-2.0
#
# Unless required by applicable law or agreed to in writing, software distributed under the License
# is distributed on an "AS IS" BASIS, WITHOUT WARRANTIES OR CONDITIONS OF ANY KIND, either express
# or implied. See the License for the specific language governing permissions and limitations under
# the License.


import google.cloud.ml.features as features
import numpy as np
import os
import pandas as pd
import pandas_profiling
<<<<<<< HEAD
from plotly.graph_objs import Histogram, Layout, Scatter, Scatter3d
=======
from plotly.graph_objs import Histogram, Scatter, Scatter3d
>>>>>>> 7e9c351f
from plotly.offline import iplot
from plotly import tools
import seaborn as sns
import tempfile

import datalab.utils

try:
  import IPython.core.display
except ImportError:
  raise Exception('This module can only be loaded in ipython.')


class DataSet(object):
  """Represents a dataset that can be explored through its 'analyze()' function.
     The data need to be able to fit in memory.
  """

  def __init__(self, feature_set, data_paths, format='csv'):
    """Initializes an instance of DataSet.

    Args:
      feature_set: A feature_set describing the data. The feature_set provides data types
          (for example, csv), column names, schema, data transformers, etc.
          This is the same class used in CloudML preprocessing.
      data_paths: A dictionary with {name: path} pair. All data need to have the same schema.
      format: the format of the data, currently only 'csv' or 'tsv'.

    Raises: Exception if data_paths is not a dictionary
            Exception if the format is not csv or tsv
    """
    self._feature_set = feature_set
    if not isinstance(data_paths, dict):
      raise Exception('Expect "data_paths" to be a dictionary.')
    self._data_paths = data_paths
    if format == 'csv':
      self._delimiter = ','
    elif format=='tsv':
      self._delimiter = '\t'
    else:
      raise Exception('Unsupported format "%s"' % format)
    self._dataframes = {}
    self._raw_dataframes = {}
    self._concatenated_data_frame = None
    self._concatenated_raw_data_frame = None
    self._target_name = None
    self._key_name = None

  def _get_dataframe_type(self, column):
    if isinstance(column, features.NumericFeatureColumn):
      return np.float64
    if isinstance(column, features.TargetFeatureColumn) and column.is_numeric:
      return np.float64
    return str

  def _is_categorical_column(self, column):
    if isinstance(column, features.CategoricalFeatureColumn):
      return True
    if isinstance(column, features.TargetFeatureColumn) and not column.is_numeric:
      return True
    return False

  def _transform_data(self, df):
    df = df.copy(deep=True)
    for name, value in type(self._feature_set).__dict__.iteritems():
      for column in (value if (type(value) == list or type(value) == tuple) else [value]):
        if self._is_categorical_column(column):
          concatenated_column = self._concatenated_raw_data_frame[column.name]
          all_categories = concatenated_column.astype('category').cat.categories
          df[column.name] = pd.Categorical(df[column.name], categories=all_categories)
        if isinstance(column, features.NumericFeatureColumn):
          concatenated_column = self._concatenated_raw_data_frame[column.name]
          # Simulate metadata so we can create a transformer from CloudML features registry.
          transform_info = {
            'type': 'numeric',
            'transform': column.transform,
          }
          transform_info[column.transform] = column.transform_args
          transform_info['max'] = max(concatenated_column)
          transform_info['min'] = min(concatenated_column)
          transformer = features._registries.transformation_registry \
              .get_transformer(transform_info)
          transformed = [transformer.transform(x)[0] for x in df[column.name]]
          if column.transform == 'discretize':
            # Transformed data contains a one_of_k list so need to convert it back to index.
            # Categories needs to be num_of_buckets+2 to match the transformer behavior,
            # where it creates a smaller-than-min and a greater-than-max buckets.
            df[column.name] = pd.Series(pd.Categorical(transformed,
                                                       categories=range(transformer._buckets+2)))
          else:
            # TODO(qimingj): It is supposed to work with most transformers but still need to
            #                test them if new transformers become available.
            df[column.name] = transformed
    return df

  def _load_to_dataframes(self):
    if self._concatenated_raw_data_frame is not None:
      return  # Already loaded.

    # Step 1: Get schema from feature_set class.
    schema = {}
    for name, value in type(self._feature_set).__dict__.iteritems():
      for column in (value if (type(value) == list or type(value) == tuple) else [value]):
        if issubclass(type(column), features.FeatureColumn):
          if isinstance(column, features.TargetFeatureColumn):
            self._target_name = column.name
          if isinstance(column, features.KeyFeatureColumn):
            self._key_name = column.name
          data_type = self._get_dataframe_type(column)
          schema[column.name] = data_type
    if self._target_name is None:
      raise Exception('No target column found from feature_set')

    # Step 2: Load all non-text data into raw dataframes.
    for name, data_path in self._data_paths.iteritems():
      local_file = data_path
      if data_path.startswith('gs://'):
        local_file = tempfile.mktemp()
        datalab.utils.gcs_copy_file(data_path, local_file)
      self._raw_dataframes[name] = pd.read_csv(local_file,
                                               names=type(self._feature_set).csv_columns,
                                               dtype=schema,
                                               delimiter=self._delimiter,
                                               skipinitialspace=True)
      if data_path.startswith('gs://'):
        os.remove(local_file)
    self._concatenated_raw_data_frame = pd.concat(self._raw_dataframes.values())

    # Step 3: Transform the data.
    for name, raw_df in self._raw_dataframes.iteritems():
      self._dataframes[name] = self._transform_data(raw_df)
    self._concatenated_data_frame = pd.concat(self._dataframes.values())

  def _get_numeric_values(self, df, column_name):
    if str(df[column_name].dtype) == 'category':
      return df[column_name].cat.codes
    else:
      return df[column_name].values

  def _create_dummy_trace(self, x, y):
    # Dummy trace is needed for scatter plot to a) set the same x and y ranges across multiple
    # subplots, b) the categorical labels are sorted in the same way across multiple subplots
    # (the order of the categories depend on the order they appear in the data).
    # For a given axis, if it is categorical data, we draw one point for each category.
    # If it is numeric data, we draw min and max. Usually on x and y axises we don't have same
    # number of points, so we will pad one axis data.
    # Note: This needs to go away if plotly python supports setting ranges and specifying
    # category order across subplots.
    if str(self._concatenated_data_frame[x].dtype) == 'category':
      categories = self._concatenated_data_frame[x].cat.categories
      x_dummy = list(categories)
    else:
      x_dummy = [min(self._concatenated_data_frame[x]), max(self._concatenated_data_frame[x])]
    if str(self._concatenated_data_frame[y].dtype) == 'category':
      categories = self._concatenated_data_frame[y].cat.categories
      y_dummy = list(categories)
    else:
      y_dummy = [min(self._concatenated_data_frame[y]), max(self._concatenated_data_frame[y])]
    if len(x_dummy) > len(y_dummy):
      y_dummy = y_dummy + [y_dummy[-1]]*(len(x_dummy)-len(y_dummy))
    if len(x_dummy) < len(y_dummy):
      x_dummy = x_dummy + [x_dummy[-1]]*(len(y_dummy)-len(x_dummy))

    scatter_dummy = Scatter(
      x=x_dummy,
      y=y_dummy,
      showlegend=False,
      opacity=0, # Make it invisible.
      hoverinfo='none',
    )
    return scatter_dummy

  def _histogram(self, names, x):
    concatenated_numeric_values = self._get_numeric_values(self._concatenated_data_frame, x)
    start = min(concatenated_numeric_values)
    end = max(concatenated_numeric_values)
    size = 1 if str(self._concatenated_data_frame[x].dtype) == 'category' \
        else (max(concatenated_numeric_values) - min(concatenated_numeric_values)) / 10.0
    fig = tools.make_subplots(rows=1, cols=len(names), print_grid=False)
    histogram_index = 1
    for name in names:
      df = self._dataframes[name]
      numeric_values = self._get_numeric_values(df, x)
      text = df[x].cat.categories if str(df[x].dtype) == 'category' else None
      histogram = Histogram(
        name=name,
        x=numeric_values,
        xbins=dict(
          start=start,
          end=end,
          size=size,
        ),
        text=text,
      )
      fig.append_trace(histogram, 1, histogram_index)
      fig.layout['xaxis' + str(histogram_index)].title = x
      fig.layout['xaxis' + str(histogram_index)].range = [start, end]
      fig.layout['yaxis' + str(histogram_index)].title = 'count'
      histogram_index += 1
    fig.layout.width = min(500 * len(names), 1200)
    fig.layout.height = 500
    iplot(fig)

  def _scatter_plot(self, names, x, y, color):
    showscale = True if str(self._concatenated_data_frame[color].dtype) != 'category' else False
    cmin = min(self._get_numeric_values(self._concatenated_data_frame, color))
    cmax = max(self._get_numeric_values(self._concatenated_data_frame, color))
    fig = tools.make_subplots(rows=1, cols=len(names), print_grid=False)
    scatter_index = 1
    scatter_dummy = self._create_dummy_trace(x, y)
    for name in names:
      df = self._dataframes[name]
      text = ["x=%s y=%s target=%s" % (str(a),str(b),str(t)) for a,b,t
              in zip(df[x], df[y], df[color])]
      scatter = Scatter(
        name=name,
        x=df[x],
        y=df[y],
        mode='markers',
        text=text,
        hoverinfo='text',
        marker=dict(
          color=self._get_numeric_values(df, color),
          colorscale='Viridis',
          showscale=showscale,
          cmin=cmin,
          cmax=cmax,
        )
      )
      # Add dummy trace to set same ranges and categorical orders on subplots.
      fig.append_trace(scatter_dummy, 1, scatter_index)
      fig.append_trace(scatter, 1, scatter_index)
      fig.layout['xaxis' + str(scatter_index)].title = x
      fig.layout['yaxis' + str(scatter_index)].title = y
      scatter_index += 1
    fig.layout.width = min(500 * len(names), 1200)
    fig.layout.height = 500
    iplot(fig)

  def _scatter3d_plot(self, names, x, y, z, color):
    showscale = True if str(self._concatenated_data_frame[color].dtype) != 'category' else False
    cmin = min(self._get_numeric_values(self._concatenated_data_frame, color))
    cmax = max(self._get_numeric_values(self._concatenated_data_frame, color))
    specs = [[{'is_3d':True}]*len(self._dataframes)]
    fig = tools.make_subplots(rows=1, cols=len(names), specs=specs, print_grid=False)
    scatter3d_index = 1
    for name in names:
      df = self._dataframes[name]
      text = ["x=%s y=%s z=%s, target=%s" % (str(a),str(b),str(c),str(t)) for a,b,c,t
              in zip(df[x], df[y], df[z], df[color])]
      scatter3d = Scatter3d(
        name=name,
        x=df[x],
        y=df[y],
        z=df[z],
        mode='markers',
        text=text,
        hoverinfo='text',
        marker=dict(
          color=self._get_numeric_values(df, color),
          colorscale='Viridis',
          showscale=showscale,
          cmin=cmin,
          cmax=cmax,
        )
      )
      fig.append_trace(scatter3d, 1, scatter3d_index)
      fig.layout['scene' + str(scatter3d_index)].xaxis.title = x
      fig.layout['scene' + str(scatter3d_index)].yaxis.title = y
      fig.layout['scene' + str(scatter3d_index)].zaxis.title = z
      scatter3d_index += 1
    fig.layout.width = min(500 * len(names), 1200)
    fig.layout.height = 500
    iplot(fig)

  def _plot_x(self, names, x):
    self._histogram(names, x);
    if x != self._target_name:
      self._scatter_plot(names, x, self._target_name, self._target_name)

  def _plot_xy(self, names, x, y):
    self._scatter_plot(names, x, y, self._target_name)

  def _plot_xyz(self, names, x, y, z):
    self._scatter3d_plot(names, x, y, z, self._target_name)

  def profile(self, names=None, columns=None):
    """Print profiles of the dataset.

    Args:
      names: the names of the data to plot. Such as ['train']. If None, all data in the datasets
          will be used.
      columns: The list of column names to plot correlations. If None, all numeric columns
          will be used.
    """
    self._load_to_dataframes()
    if names is None:
      names = self._raw_dataframes.keys()
    html = ''
    for name in names:
      df = self._raw_dataframes[name]
      html += '<br/><br/><p style="text-align:center"><font size="6">' + \
              '<b>%s</b></font></p><br/><br/>' % name
      if columns is not None:
        df = df[columns]
      html += pandas_profiling.ProfileReport(df).html.replace('bootstrap', 'nonexistent')
    IPython.core.display.display_html(IPython.core.display.HTML(html))

  def analyze(self, names=None, columns=None):
    """Analyze the data and report results in IPython output cell. The results are based
           on preprocessed data as described in feature_set.

    Args:
      names: the names of the data to plot. Such as ['train']. If None, all data in the datasets
          will be used.
      columns: The list of names of columns to analyze. If None, all numeric columns
          will be used.
          If one column is provided, displays a scatter plot between the column and target
          column, and a histogram of the column.
          If two columns are provided, displays a scatter plot between them,
          colored by target column.
          If three columns are provided, displays a 3d scatter plot between them,
          colored by target column.

    Raises:
      Exception if any column names are not found in the data or the columns are text.
      Exception if columns are greater than 3 or less than 1.
    """
    self._load_to_dataframes()
    if columns is None:
      columns = [x for x in self._concatenated_data_frame 
          if str(self._concatenated_data_frame[x].dtype) != 'object']
    if len(columns) > 3 or len(columns) < 1:
      raise 'Found %d columns. ' % len(columns) + \
          'Use "columns" parameter to specify one, two or three columns.'
    for column_name in columns:
      if column_name not in self._concatenated_data_frame:
        raise Exception('Cannot find column "%s"' % column_name)
      if str(self._concatenated_data_frame[column_name].dtype) == 'object':
        raise Exception('Cannot analyze text column "%s"' % column_name)

    if names is None:
      names = self._dataframes.keys()
    if len(columns) == 1:
      self._plot_x(names, columns[0])
    elif len(columns) == 2:
      self._plot_xy(names, columns[0], columns[1])
    elif len(columns) == 3:
      self._plot_xyz(names, columns[0], columns[1], columns[2])

  def to_dataframes(self):
    """Get the transformed data as a DataFrames

    Returns: the transformed data in {name: dataframe} dictionary.
    """
    self._load_to_dataframes()
    return self._dataframes

  def plot(self, names=None, columns=None):
    import matplotlib.pyplot as plt
    """Plot correlation graphs on the specified columns, in n*n grids.

    Args:
      names: the names of the data to plot. Such as ['train']. If None, all data in the datasets
          will be used.
      columns: The list of column names to plot correlations. If None, all numeric columns
          will be used.
    """
    self.to_dataframes()
    is_classification = (str(self._concatenated_data_frame[self._target_name].dtype) == 'category')
    if columns is not None and self._target_name not in columns and is_classification:
      columns.append(self._target_name)
    if names is None:
      names = self._dataframes.keys()

    for name in names:
      df_correlation = self._dataframes[name].copy(deep=True)
      if self._key_name is not None:
        del df_correlation[self._key_name]
      if columns is not None:
        df_correlation = df_correlation[columns]
      for k in df_correlation.columns:
        if str(df_correlation[k].dtype) == 'object' or str(df_correlation[k].dtype) == 'category':
          if k != self._target_name:
            # pairplot only works with numeric columns
            del df_correlation[k]
        else:
          # pairplot does not deal with missing values well. For now fillna(0).
          df_correlation[k] = df_correlation[k].fillna(0)
      sns.set(style="ticks", color_codes=True)
      if is_classification:
        # pairplot doesn't like categories with all numbers
        df_correlation[self._target_name] = map(lambda x: 'target ' + str(x), df_correlation[self._target_name])
        sns.pairplot(df_correlation, hue=self._target_name, dropna=True)
      else:
        sns.pairplot(df_correlation, dropna=True)
      plt.suptitle(name)
      plt.show()<|MERGE_RESOLUTION|>--- conflicted
+++ resolved
@@ -16,11 +16,7 @@
 import os
 import pandas as pd
 import pandas_profiling
-<<<<<<< HEAD
-from plotly.graph_objs import Histogram, Layout, Scatter, Scatter3d
-=======
 from plotly.graph_objs import Histogram, Scatter, Scatter3d
->>>>>>> 7e9c351f
 from plotly.offline import iplot
 from plotly import tools
 import seaborn as sns
