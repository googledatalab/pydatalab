# Copyright 2016 Google Inc. All rights reserved.
#
# Licensed under the Apache License, Version 2.0 (the "License");
# you may not use this file except in compliance with the License.
# You may obtain a copy of the License at
#
#  http://www.apache.org/licenses/LICENSE-2.0
#
# Unless required by applicable law or agreed to in writing, software
# distributed under the License is distributed on an "AS IS" BASIS,
# WITHOUT WARRANTIES OR CONDITIONS OF ANY KIND, either express or implied.
# See the License for the specific language governing permissions and
# limitations under the License.

""" Support for getting gcloud credentials. """

from __future__ import absolute_import
from __future__ import unicode_literals
import oauth2client.client
import json
import os
import subprocess


# TODO(ojarjur): This limits the APIs against which Datalab can be called
# (when using a service account with a credentials file) to only being those
# that are part of the Google Cloud Platform. We should either extend this
# to all of the API scopes that Google supports, or make it extensible so
# that the user can define for themselves which scopes they want to use.
CREDENTIAL_SCOPES = [
  'https://www.googleapis.com/auth/cloud-platform',
]


def _in_datalab_docker():
  return os.path.exists('/datalab') and os.getenv('DATALAB_ENV')


def get_config_dir():
  config_dir = os.getenv('CLOUDSDK_CONFIG')
  if config_dir is None:
    if os.name == 'nt':
      try:
        config_dir = os.path.join(os.environ['APPDATA'], 'gcloud')
      except KeyError:
        # This should never happen unless someone is really messing with things.
        drive = os.environ.get('SystemDrive', 'C:')
        config_dir = os.path.join(drive, '\\gcloud')
    else:
      config_dir = os.path.join(os.path.expanduser('~'), '.config/gcloud')
  return config_dir


def get_credentials():
  """ Get the credentials to use. We try application credentials first, followed by
      user credentials. The path to the application credentials can be overridden
      by pointing the GOOGLE_APPLICATION_CREDENTIALS environment variable to some file;
      the path to the user credentials can be overridden by pointing the CLOUDSDK_CONFIG
      environment variable to some directory (after which we will look for the file
      $CLOUDSDK_CONFIG/gcloud/credentials). Unless you have specific reasons for
      overriding these the defaults should suffice.
  """
  try:
    credentials = oauth2client.client.GoogleCredentials.get_application_default()
    if credentials.create_scoped_required():
      credentials = credentials.create_scoped(CREDENTIAL_SCOPES)
    return credentials
  except Exception as e:

    # Try load user creds from file
    cred_file = get_config_dir() + '/credentials'
    if os.path.exists(cred_file):
      with open(cred_file) as f:
        creds= json.loads(f.read())
      # Use the first gcloud one we find
      for entry in creds['data']:
        if entry['key']['type'] == 'google-cloud-sdk':
          return oauth2client.client.OAuth2Credentials.from_json(json.dumps(entry['credential']))

    if type(e) == oauth2client.client.ApplicationDefaultCredentialsError:
      # If we are in Datalab container, change the message to be about signing in.
      if _in_datalab_docker():
        raise Exception('No application credentials found. Perhaps you should sign in.')

    raise e


def save_project_id(project_id):
  """ Save project id to config file.

  Args:
    project_id: the project_id to save.
  """
  # Try gcloud first. If gcloud fails (probably because it does not exist), then
  # write to a config file.
  try:
    subprocess.call(['gcloud', 'config', 'set', 'project', project_id])
  except:
    config_file = os.path.join(get_config_dir(), 'config.json')
    config = {}
    if os.path.exists(config_file):
      with open(config_file) as f:
        config = json.loads(f.read())
    config['project_id'] = project_id
    with open(config_file, 'w') as f:
      f.write(json.dumps(config))


def get_project_id():
  """ Get default project id from config or environment var.

  Returns: the project id if available, or None.
  """
  # Try getting default project id from gcloud. If it fails try config.json.
  try:
    proc = subprocess.Popen(['gcloud', 'config', 'list', '--format', 'value(core.project)'],
                            stdout=subprocess.PIPE)
    stdout, _ = proc.communicate()
<<<<<<< HEAD
    value = stdout.strip()
=======
    value = stdout.decode().strip()
>>>>>>> 6a6344ec
    if proc.poll() == 0 and value:
      return value
  except:
    pass

  config_file = os.path.join(get_config_dir(), 'config.json')
  if os.path.exists(config_file):
    with open(config_file) as f:
      config = json.loads(f.read())
      if 'project_id' in config and config['project_id']:
        return str(config['project_id'])

  if os.getenv('PROJECT_ID') is not None:
    return os.getenv('PROJECT_ID')
  return None<|MERGE_RESOLUTION|>--- conflicted
+++ resolved
@@ -116,11 +116,7 @@
     proc = subprocess.Popen(['gcloud', 'config', 'list', '--format', 'value(core.project)'],
                             stdout=subprocess.PIPE)
     stdout, _ = proc.communicate()
-<<<<<<< HEAD
-    value = stdout.strip()
-=======
     value = stdout.decode().strip()
->>>>>>> 6a6344ec
     if proc.poll() == 0 and value:
       return value
   except:
