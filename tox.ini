--- conflicted
+++ resolved
@@ -29,11 +29,7 @@
 [testenv:py27]
 # apache-beam only supports python2.7, so we add that here.
 deps = {[testenv]deps}
-<<<<<<< HEAD
-       apache-beam==2.4.0
-=======
-       google-cloud-dataflow==2.5.0
->>>>>>> 8d523d51
+       apache-beam==2.5.0
 
 [testenv:flake8]
 commands = flake8 --exclude=.tox,.git,./*.egg,build,.cache,env,__pycache__,docs
