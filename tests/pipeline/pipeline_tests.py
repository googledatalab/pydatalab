--- conflicted
+++ resolved
@@ -31,10 +31,7 @@
 class PipelineTest(unittest.TestCase):
 
   _test_pipeline_yaml_spec = """
-<<<<<<< HEAD
-=======
 emails: foo1@test.com,foo2@test.com
->>>>>>> c27a33ab
 schedule:
   start: 2009-05-05T22:28:15Z
   end: 2009-05-06T22:28:15Z
@@ -81,7 +78,6 @@
     task_id = 'foo_task'
     task_details = {}
     task_details['type'] = 'Bash'
-<<<<<<< HEAD
     task_details['bash_command'] = 'echo {{ ds }}'
     operator_def = pipeline.Pipeline(None, None)._get_operator_definition(task_id, task_details)
     self.assertEqual(
@@ -90,25 +86,11 @@
 """)  # noqa
 
   def test_get_templated_bq_definition(self):
-=======
-    task_details['bash_command'] = 'echo "{{ ds }}"'
-    operator_def = pipeline.Pipeline(None, None)._get_operator_definition(task_id, task_details)
-    self.assertEqual(
-      operator_def,
-      """foo_task = BashOperator(task_id='foo_task_id', bash_command='echo "{{ ds }}"', dag=dag)
-""")  # noqa
-
-  def test_get_templated_bash_bq_definition(self):
->>>>>>> c27a33ab
     task_id = 'foo_task'
     task_details = {}
     task_details['type'] = 'BigQuery'
     task_details['query'] = google.datalab.bigquery.Query(
-<<<<<<< HEAD
       'SELECT * FROM `cloud-datalab-samples.httplogs.logs_%(ds)s`')
-=======
-      'SELECT * FROM `cloud-datalab-samples.httplogs.logs_{{ ds }}`')
->>>>>>> c27a33ab
     operator_def = pipeline.Pipeline(None, None)._get_operator_definition(task_id, task_details)
     self.assertEqual(
       operator_def,
@@ -327,29 +309,6 @@
                      datetime.datetime(2009, 5, 5, 22, 28, 15,
                                        tzinfo=timezone('UTC')))
 
-<<<<<<< HEAD
-  def test_get_default_args(self):
-    import yaml
-    dag_dict = yaml.load(PipelineTest._test_pipeline_yaml_spec)
-    self.assertEqual(
-      pipeline.Pipeline._get_default_args(dag_dict.get('schedule').get('start'),
-                                          dag_dict.get('schedule').get('end')),
-"""
-default_args = {
-    'owner': 'Datalab',
-    'depends_on_past': False,
-    'email': ['foo@bar.com'],
-    'start_date': datetime.datetime.strptime('2009-05-05T22:28:15', '%Y-%m-%dT%H:%M:%S').replace(tzinfo=timezone('UTC')),
-    'end_date': datetime.datetime.strptime('2009-05-06T22:28:15', '%Y-%m-%dT%H:%M:%S').replace(tzinfo=timezone('UTC')),
-    'email_on_failure': True,
-    'email_on_retry': False,
-    'retries': 1,
-    'retry_delay': timedelta(minutes=1),
-}
-
-"""  # noqa
-    )
-=======
   def test_get_default_args_with_email(self):
     dag_dict = yaml.load(PipelineTest._test_pipeline_yaml_spec)
     actual = pipeline.Pipeline._get_default_args(dag_dict.get('schedule').get('start'),
@@ -363,7 +322,6 @@
                                                  dag_dict.get('schedule').get('end'),
                                                  None)
     self.assertIn("'email': None", actual)
->>>>>>> c27a33ab
 
 
 if __name__ == '__main__':
