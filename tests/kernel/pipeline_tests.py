--- conflicted
+++ resolved
@@ -149,17 +149,8 @@
 default_args = {
     'owner': 'Google Cloud Datalab',
     'email': ['foo1@test.com', 'foo2@test.com'],
-<<<<<<< HEAD
-    'start_date': datetime.datetime.strptime('2009-05-05T22:28:15', '%Y-%m-%dT%H:%M:%S').replace(tzinfo=timezone('UTC')),
-    'end_date': datetime.datetime.strptime('2009-05-06T22:28:15', '%Y-%m-%dT%H:%M:%S').replace(tzinfo=timezone('UTC')),
-=======
     'start_date': datetime.datetime.strptime('2009-05-05T22:28:15', '%Y-%m-%dT%H:%M:%S'),
     'end_date': datetime.datetime.strptime('2009-05-06T22:28:15', '%Y-%m-%dT%H:%M:%S'),
-    'email_on_failure': True,
-    'email_on_retry': False,
-    'retries': 1,
-    'retry_delay': timedelta(minutes=1),
->>>>>>> 98af56b6
 }
 
 dag = DAG(dag_id='p1', schedule_interval='@hourly', default_args=default_args)
