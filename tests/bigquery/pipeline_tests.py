--- conflicted
+++ resolved
@@ -193,11 +193,7 @@
                 end: 2009-05-06T22:28:15Z
                 interval: '@hourly'
             input:
-<<<<<<< HEAD
-                path: gs://bucket/cloud-datalab-samples-httplogs_{{ ds }}
-=======
                 path: gs://bucket/cloud-datalab-samples-httplogs_%(ds)s
->>>>>>> cbc0a372
                 table: $input_table_format
                 csv:
                   header: True
@@ -217,11 +213,7 @@
             transformation:
                 query: foo_query
             output:
-<<<<<<< HEAD
-                path: gs://bucket/cloud-datalab-samples-endpoints_{{ ds }}
-=======
                 path: gs://bucket/cloud-datalab-samples-endpoints_%(ds)s.csv
->>>>>>> cbc0a372
                 table: $output_table_format
             parameters:
                 - name: endpoint
@@ -263,13 +255,8 @@
 
 dag = DAG\(dag_id='bq_pipeline_test', schedule_interval='@hourly', default_args=default_args\)
 
-<<<<<<< HEAD
 bq_pipeline_execute_task = ExecuteOperator\(task_id='bq_pipeline_execute_task_id', parameters=(.*), sql='SELECT @column FROM cloud-datalab-samples.httplogs.logs_{{ ds }} where endpoint=@endpoint', table='cloud-datalab-samples.endpoints.logs_{{ ds }}', dag=dag\)
-bq_pipeline_extract_task = ExtractOperator\(task_id='bq_pipeline_extract_task_id', csv_options=None, format='csv', path='gs://bucket/cloud-datalab-samples-endpoints_{{ ds }}', table='cloud-datalab-samples.endpoints.logs_{{ ds }}', dag=dag\)
-=======
-bq_pipeline_execute_task = ExecuteOperator\(task_id='bq_pipeline_execute_task_id', parameters=(.*), sql='SELECT @column FROM publicdata.samples.wikipedia where endpoint=@endpoint', table='cloud-datalab-samples.endpoints.logs_{{ ds }}', dag=dag\)
 bq_pipeline_extract_task = ExtractOperator\(task_id='bq_pipeline_extract_task_id', csv_options=None, format='csv', path='gs://bucket/cloud-datalab-samples-endpoints_{{ ds }}.csv', table='cloud-datalab-samples.endpoints.logs_{{ ds }}', dag=dag\)
->>>>>>> cbc0a372
 bq_pipeline_load_task = LoadOperator\(task_id='bq_pipeline_load_task_id', csv_options=(.*), format='csv', mode='create', path='gs://bucket/cloud-datalab-samples-httplogs_{{ ds }}', schema=(.*), table='cloud-datalab-samples.httplogs.logs_{{ ds }}', dag=dag\)
 bq_pipeline_execute_task.set_upstream\(bq_pipeline_load_task\)
 bq_pipeline_extract_task.set_upstream\(bq_pipeline_execute_task\)
