#!/usr/bin/python
# -*- coding: utf-8 -*-
# Copyright 2017 Google Inc. All rights reserved.
#
# Licensed under the Apache License, Version 2.0 (the "License"); you may not use this file except
# in compliance with the License. You may obtain a copy of the License at
#
# http://www.apache.org/licenses/LICENSE-2.0
#
# Unless required by applicable law or agreed to in writing, software distributed under the License
# is distributed on an "AS IS" BASIS, WITHOUT WARRANTIES OR CONDITIONS OF ANY KIND, either express
# or implied. See the License for the specific language governing permissions and limitations under
# the License.

import google
import google.auth
import google.datalab.contrib.bigquery.commands._bigquery as bq
import mock
import re
import unittest


class TestCases(unittest.TestCase):

  test_input_config = {
    'path': 'test_path_%(_ts_month)s',
    'table': 'test_table',
    'schema': 'test_schema',
    'mode': 'append',
    'format': 'csv',
    'csv': {
      'delimiter': ';',
      'skip': 9,
      'strict': False,
      'quote': '"'
    },
  }

  test_pipeline_config = {
    'input': test_input_config,
  }

  @staticmethod
  def _create_context():
    project_id = 'test'
    creds = mock.Mock(spec=google.auth.credentials.Credentials)
    return google.datalab.Context(project_id, creds)

  def assertPipelineConfigEquals(self, actual, expected, expected_pipeline_parameters):
    expected_copy = expected.copy()

    actual_execute_config = actual['tasks'].get('bq_pipeline_execute_task', None)
    expected_execute_config = expected_copy['tasks'].get('bq_pipeline_execute_task', None)
    if actual_execute_config and expected_execute_config:
      self.assertExecuteConfigEquals(actual_execute_config, expected_execute_config,
                                     expected_pipeline_parameters)
      del actual['tasks']['bq_pipeline_execute_task']
      del expected_copy['tasks']['bq_pipeline_execute_task']

    actual_params = actual['parameters'] or []
    actual_paramaters_dict = {item['name']: (item['value'], item['type']) for item in actual_params}
    expected_pipeline_parameters = expected_pipeline_parameters or []
    expected_paramaters_dict = {item['name']: (item['value'], item['type'])
                                for item in expected_pipeline_parameters}
    self.assertDictEqual(actual_paramaters_dict, expected_paramaters_dict)

    del actual['parameters']
    self.assertDictEqual(actual, expected_copy)

  @mock.patch('google.datalab.utils.commands.get_notebook_item')
  def test_get_pipeline_spec_from_config(self, mock_notebook_item):
    mock_notebook_item.return_value = google.datalab.bigquery.Query('foo_query_sql_string')

    # empty pipeline_spec
    with self.assertRaisesRegexp(Exception, 'Pipeline has no tasks to execute.'):
      bq._get_pipeline_spec_from_config({})

    # empty input , transformation, output as path
    pipeline_config = {
      'transformation': {
        'query': 'foo_query'
      },
      'output': {
        'path': 'foo_table'
      }
    }
    expected = {
      'tasks': {
        'bq_pipeline_execute_task': {
          'sql': u'foo_query_sql_string',
          'type': 'pydatalab.bq.execute',
        },
        'bq_pipeline_extract_task': {
          'table': """{{ ti.xcom_pull(task_ids='bq_pipeline_execute_task_id').get('table') }}""",
          'path': 'foo_table',
          'type': 'pydatalab.bq.extract',
          'up_stream': ['bq_pipeline_execute_task']
        }
      }
    }

    actual = bq._get_pipeline_spec_from_config(pipeline_config)
    self.assertPipelineConfigEquals(actual, expected, None)

    # input as path, transformation, output as path
    pipeline_config = {
      'input': {
        'path': 'foo_path',
        'data_source': 'foo_data_source',
      },
      'transformation': {
        'query': 'foo_query'
      },
      'output': {
        'path': 'foo_table'
      }
    }
    expected = {
      'tasks': {
        'bq_pipeline_execute_task': {
          'sql': u'foo_query_sql_string',
          'data_source': 'foo_data_source',
          'path': 'foo_path',
          'type': 'pydatalab.bq.execute',
        },
        'bq_pipeline_extract_task': {
          'table': """{{ ti.xcom_pull(task_ids='bq_pipeline_execute_task_id').get('table') }}""",
          'path': 'foo_table',
          'type': 'pydatalab.bq.extract',
          'up_stream': ['bq_pipeline_execute_task']
        }
      }
    }
    actual = bq._get_pipeline_spec_from_config(pipeline_config)
    self.assertPipelineConfigEquals(actual, expected, None)

    # input as path->table, transformation, output as path
    pipeline_config = {
      'input': {
        'path': 'foo_path',
        'table': 'foo_table_1'
      },
      'transformation': {
        'query': 'foo_query'
      },
      'output': {
        'path': 'foo_path_2'
      }
    }
    expected = {
      'tasks': {
        'bq_pipeline_load_task': {
          'type': 'pydatalab.bq.load',
          'path': 'foo_path',
          'table': 'foo_table_1',
        },
        'bq_pipeline_execute_task': {
          'sql': u'WITH input AS (\n  SELECT * FROM `foo_table_1`\n)\n\nfoo_query_sql_string',
          'type': 'pydatalab.bq.execute',
          'up_stream': ['bq_pipeline_load_task'],
        },
        'bq_pipeline_extract_task': {
          'table': """{{ ti.xcom_pull(task_ids='bq_pipeline_execute_task_id').get('table') }}""",
          'path': 'foo_path_2',
          'type': 'pydatalab.bq.extract',
          'up_stream': ['bq_pipeline_execute_task']
        }
      }
    }
    actual = bq._get_pipeline_spec_from_config(pipeline_config)
    self.assertPipelineConfigEquals(actual, expected, None)

    # input as table, transformation, output as path
    pipeline_config = {
      'input': {
        'table': 'foo_table_1'
      },
      'transformation': {
        'query': 'foo_query'
      },
      'output': {
        'path': 'foo_path_2'
      }
    }
    expected = {
      'tasks': {
        'bq_pipeline_execute_task': {
          'sql': u'WITH input AS (\n  SELECT * FROM `foo_table_1`\n)\n\nfoo_query_sql_string',
          'type': 'pydatalab.bq.execute',
        },
        'bq_pipeline_extract_task': {
          'table': """{{ ti.xcom_pull(task_ids='bq_pipeline_execute_task_id').get('table') }}""",
          'path': 'foo_path_2',
          'type': 'pydatalab.bq.extract',
          'up_stream': ['bq_pipeline_execute_task']
        }
      }
    }
    actual = bq._get_pipeline_spec_from_config(pipeline_config)
    self.assertPipelineConfigEquals(actual, expected, None)

    # input as table, transformation, output as table
    pipeline_config = {
      'input': {
        'table': 'foo_table_1'
      },
      'transformation': {
        'query': 'foo_query'
      },
      'output': {
        'table': 'foo_table_1'
      }
    }
    expected = {
      'tasks': {
        'bq_pipeline_execute_task': {
          'sql': u'WITH input AS (\n  SELECT * FROM `foo_table_1`\n)\n\nfoo_query_sql_string',
          'type': 'pydatalab.bq.execute',
          'table': 'foo_table_1',
        },
      }
    }
    actual = bq._get_pipeline_spec_from_config(pipeline_config)
    self.assertPipelineConfigEquals(actual, expected, None)

    # input as table, no transformation, output as path
    pipeline_config = {
      'input': {
        'table': 'foo_table'
      },
      'output': {
        'path': 'foo_path'
      }
    }
    expected = {
      'tasks': {
        'bq_pipeline_extract_task': {
          'type': 'pydatalab.bq.extract',
          'path': 'foo_path',
          'table': 'foo_table'
        },
      }
    }
    actual = bq._get_pipeline_spec_from_config(pipeline_config)
    self.assertPipelineConfigEquals(actual, expected, None)

    # output only; this should be identical to the above
    pipeline_config = {
      'output': {
        'table': 'foo_table',
        'path': 'foo_path'
      }
    }
    actual = bq._get_pipeline_spec_from_config(pipeline_config)
    self.assertPipelineConfigEquals(actual, expected, None)

    # output can also be called extract, and it should be identical to the above
    pipeline_config = {
      'extract': {
        'table': 'foo_table',
        'path': 'foo_path'
      }
    }
    actual = bq._get_pipeline_spec_from_config(pipeline_config)
    self.assertPipelineConfigEquals(actual, expected, None)

    # input as path, no transformation, output as table
    pipeline_config = {
      'input': {
        'path': 'foo_path'
      },
      'output': {
        'table': 'foo_table'
      }
    }
    expected = {
      'tasks': {
        'bq_pipeline_load_task': {
          'type': 'pydatalab.bq.load',
          'path': 'foo_path',
          'table': 'foo_table'
        },
      }
    }
    actual = bq._get_pipeline_spec_from_config(pipeline_config)
    self.assertPipelineConfigEquals(actual, expected, None)

    # input only; this should be identical to the above
    pipeline_config = {
      'input': {
        'path': 'foo_path',
        'table': 'foo_table'
      },
    }
    actual = bq._get_pipeline_spec_from_config(pipeline_config)
    self.assertPipelineConfigEquals(actual, expected, None)

    # input can also be called load, and it should be identical to the above
    pipeline_config = {
      'load': {
        'path': 'foo_path',
        'table': 'foo_table'
      },
    }
    actual = bq._get_pipeline_spec_from_config(pipeline_config)
    self.assertPipelineConfigEquals(actual, expected, None)

    # only transformation
    pipeline_config = {
      'transformation': {
        'query': 'foo_query'
      },
    }
    expected = {
      'tasks': {
        'bq_pipeline_execute_task': {
          'sql': u'foo_query_sql_string',
          'type': 'pydatalab.bq.execute',
        },
      }
    }
    actual = bq._get_pipeline_spec_from_config(pipeline_config)
    self.assertPipelineConfigEquals(actual, expected, None)

    user_parameters = [
      {'name': 'foo1', 'value': 'foo1', 'type': 'STRING'},
      {'name': 'foo2', 'value': 'foo2', 'type': 'INTEGER'},
    ]
    # only transformation with parameters
    pipeline_config = {
      'transformation': {
        'query': 'foo_query'
      },
      'parameters': user_parameters
    }

    expected = {
      'tasks': {
        'bq_pipeline_execute_task': {
          'sql': u'foo_query_sql_string',
          'type': 'pydatalab.bq.execute',
        },
      }
    }
    actual = bq._get_pipeline_spec_from_config(pipeline_config)
    self.assertPipelineConfigEquals(actual, expected, user_parameters)

  def test_get_load_parameters(self):
    actual_load_config = bq._get_load_parameters(TestCases.test_input_config, None, None)
    expected_load_config = {
      'type': 'pydatalab.bq.load',
      'path': 'test_path_%(_ts_month)s',
      'table': 'test_table',
      'schema': 'test_schema',
      'mode': 'append',
      'format': 'csv',
      'csv_options': {'delimiter': ';', 'quote': '"', 'skip': 9, 'strict': False},
    }
    self.assertDictEqual(actual_load_config, expected_load_config)

    # Table is present in output config
    input_config = {
      'path': 'test_path_%(_ts_month)s',
      'format': 'csv',
      'csv': {'delimiter': ';', 'quote': '"', 'skip': 9, 'strict': False},
    }
    output_config = {
      'table': 'test_table',
      'schema': 'test_schema',
      'mode': 'append',
    }
    actual_load_config = bq._get_load_parameters(input_config, None, output_config)
    self.assertDictEqual(actual_load_config, expected_load_config)

    # Path is absent
    input_config = {
      'table': 'test_table',
      'schema': 'test_schema'
    }
    actual_load_config = bq._get_load_parameters(input_config, None, None)
    self.assertIsNone(actual_load_config)

    # Path and table are absent
    input_config = {
      'schema': 'test_schema'
    }
    actual_load_config = bq._get_load_parameters(input_config, None, None)
    self.assertIsNone(actual_load_config)

    # Table is absent
    input_config = {
      'path': 'test_path',
      'schema': 'test_schema'
    }
    actual_load_config = bq._get_load_parameters(input_config, None, None)
    self.assertIsNone(actual_load_config)

  def test_get_extract_parameters(self):
    output_config = {
      'path': 'test_path_%(_ts_month)s',
      'table': 'test_table_%(_ts_month)s',
    }
    actual_extract_config = bq._get_extract_parameters('foo_execute_task', None, None,
                                                       output_config)
    expected_extract_config = {
      'type': 'pydatalab.bq.extract',
      'up_stream': ['foo_execute_task'],
      'path': 'test_path_%(_ts_month)s',
      'table': 'test_table_%(_ts_month)s',
    }

    self.assertDictEqual(actual_extract_config, expected_extract_config)

    input_config = {
      'table': 'test_table_%(_ts_month)s',
    }
    output_config = {
      'path': 'test_path_%(_ts_month)s',
    }
    actual_extract_config = bq._get_extract_parameters('foo_execute_task', input_config, None,
                                                       output_config)
    self.assertDictEqual(actual_extract_config, expected_extract_config)

  @mock.patch('google.datalab.utils.commands.get_notebook_item')
  def test_get_execute_parameters(self, mock_notebook_item):
    mock_notebook_item.return_value = google.datalab.bigquery.Query("""SELECT @column
FROM publicdata.samples.wikipedia
WHERE endpoint=@endpoint""")

    transformation_config = {
      'query': 'foo_query'
    }
    output_config = {
      'table': 'foo_table_%(_ts_month)s',
      'mode': 'foo_mode'
    }
    parameters_config = [
      {
        'type': 'STRING',
        'name': 'endpoint',
        'value': 'Interact2'
      },
      {
        'type': 'INTEGER',
        'name': 'column',
        'value': '1234'
      }
    ]

    # Empty input config
    actual_execute_config = bq._get_execute_parameters('foo_load_task', {}, transformation_config,
                                                       output_config, parameters_config)
    expected_execute_config = {
      'type': 'pydatalab.bq.execute',
      'up_stream': ['foo_load_task'],
      'sql': 'SELECT @column\nFROM publicdata.samples.wikipedia\nWHERE endpoint=@endpoint',
      'table': 'foo_table_%(_ts_month)s',
      'mode': 'foo_mode',
    }
    self.assertExecuteConfigEquals(actual_execute_config, expected_execute_config,
                                   parameters_config)

    # Empty input and parameters config
    actual_execute_config = bq._get_execute_parameters('foo_load_task', {}, transformation_config,
                                                       output_config, None)
    expected_execute_config = {
      'type': 'pydatalab.bq.execute',
      'up_stream': ['foo_load_task'],
      'sql': 'SELECT @column\nFROM publicdata.samples.wikipedia\nWHERE endpoint=@endpoint',
      'table': 'foo_table_%(_ts_month)s',
      'mode': 'foo_mode',
    }
    self.assertExecuteConfigEquals(actual_execute_config, expected_execute_config,
                                   None)

    # Empty input and empty output configs
    actual_execute_config = bq._get_execute_parameters('foo_load_task', {}, transformation_config,
                                                       {}, parameters_config)
    expected_execute_config = {
      'type': 'pydatalab.bq.execute',
      'up_stream': ['foo_load_task'],
      'sql': 'SELECT @column\nFROM publicdata.samples.wikipedia\nWHERE endpoint=@endpoint',
    }
    self.assertExecuteConfigEquals(actual_execute_config, expected_execute_config,
                                   parameters_config)

    # Empty output config. Expected config is same as output with empty input and empty output.
    actual_execute_config = bq._get_execute_parameters('foo_load_task', TestCases.test_input_config,
                                                       transformation_config, {}, parameters_config)
    expected_execute_config = {
      'type': 'pydatalab.bq.execute',
      'up_stream': ['foo_load_task'],
      'sql': """WITH input AS (
  SELECT * FROM `test_table`
)

SELECT @column
FROM publicdata.samples.wikipedia
WHERE endpoint=@endpoint""",
    }
    self.assertExecuteConfigEquals(actual_execute_config, expected_execute_config,
                                   parameters_config)

    # With no table, and implicit data_source
    input_config = TestCases.test_input_config.copy()
    del input_config['table']
    actual_execute_config = bq._get_execute_parameters('foo_load_task', input_config,
                                                       transformation_config, {}, parameters_config)
    expected_execute_config = {
      'type': 'pydatalab.bq.execute',
      'up_stream': ['foo_load_task'],
      'sql': 'SELECT @column\nFROM publicdata.samples.wikipedia\nWHERE endpoint=@endpoint',
      'data_source': 'input',
      'path': 'test_path_%(_ts_month)s',
      'schema': 'test_schema',
      'source_format': 'csv',
      'csv_options': {'delimiter': ';', 'quote': '"', 'skip': 9, 'strict': False},
    }
    self.assertExecuteConfigEquals(actual_execute_config, expected_execute_config,
                                   parameters_config)

    # With no table, and explicit data_source
    input_config['data_source'] = 'foo_data_source'
    actual_execute_config = bq._get_execute_parameters('foo_load_task', input_config,
                                                       transformation_config, {}, parameters_config)
    expected_execute_config = {
      'type': 'pydatalab.bq.execute',
      'up_stream': ['foo_load_task'],
      'sql': 'SELECT @column\nFROM publicdata.samples.wikipedia\nWHERE endpoint=@endpoint',
      'data_source': 'foo_data_source',
      'path': 'test_path_%(_ts_month)s',
      'schema': 'test_schema',
      'source_format': 'csv',
      'csv_options': {'delimiter': ';', 'quote': '"', 'skip': 9, 'strict': False},
    }
    self.assertExecuteConfigEquals(actual_execute_config, expected_execute_config,
                                   parameters_config)

    # With table and implicit sub-query
    mock_notebook_item.return_value = google.datalab.bigquery.Query("""SELECT @column
FROM input
WHERE endpoint=@endpoint""")
    input_config = {
      'path': 'test_path_%(_ds)s',
      'table': 'test_table_%(_ds)s',
    }
    actual_execute_config = bq._get_execute_parameters(None, input_config, transformation_config,
                                                       {}, parameters_config)
    expected_execute_config = {
      'type': 'pydatalab.bq.execute',
      'sql': """WITH input AS (
  SELECT * FROM `test_table_{{ ds }}`
)

SELECT @column
FROM input
WHERE endpoint=@endpoint"""
    }
    self.assertExecuteConfigEquals(actual_execute_config, expected_execute_config,
                                   parameters_config)

  def assertExecuteConfigEquals(self, actual_execute_config, expected_execute_config,
                                parameters_config):
    actual_parameters = actual_execute_config['parameters'] if actual_execute_config else []
    self.compare_parameters(actual_parameters, parameters_config)
    if actual_execute_config:
      del actual_execute_config['parameters']
    self.assertDictEqual(actual_execute_config, expected_execute_config)

  def compare_parameters(self, actual_parameters, user_parameters):
    actual_paramaters_dict = user_parameters_dict = {}
    if actual_parameters:
      actual_paramaters_dict = {item['name']: (item['value'], item['type'])
                                for item in actual_parameters}
    if user_parameters:
      user_parameters_dict = {item['name']: (item['value'], item['type'])
                              for item in user_parameters}
    self.assertDictEqual(actual_paramaters_dict, user_parameters_dict)

  @mock.patch('google.datalab.Context.default')
  @mock.patch('google.datalab.utils.commands.notebook_environment')
  @mock.patch('google.datalab.utils.commands.get_notebook_item')
  @mock.patch('google.datalab.bigquery.Table.exists')
  @mock.patch('google.datalab.bigquery.commands._bigquery._get_table')
<<<<<<< HEAD
  @mock.patch('google.cloud.storage.Blob')
  @mock.patch('google.cloud.storage.Client')
  @mock.patch('google.cloud.storage.Client.get_bucket')
  def test_pipeline_cell_golden(self, mock_client_get_bucket, mock_client, mock_blob_class,
                                mock_get_table, mock_table_exists, mock_notebook_item,
                                mock_environment, mock_default_context):
    import google.datalab.contrib.pipeline.airflow
=======
  @mock.patch('google.datalab.storage.Bucket')
  def test_pipeline_cell_golden(self, mock_bucket_class, mock_get_table, mock_table_exists,
                                mock_notebook_item, mock_environment, mock_default_context):
>>>>>>> 9561e26f
    table = google.datalab.bigquery.Table('project.test.table')
    mock_get_table.return_value = table
    mock_table_exists.return_value = True
    context = TestCases._create_context()
    mock_default_context.return_value = context

    env = {
      'endpoint': 'Interact2',
      'job_id': '1234',
      'input_table_format': 'cloud-datalab-samples.httplogs.logs_%(_ds_nodash)s',
      'output_table_format': 'cloud-datalab-samples.endpoints.logs_%(_ds_nodash)s'
    }
    mock_notebook_item.return_value = google.datalab.bigquery.Query(
        'SELECT @column FROM input where endpoint=@endpoint')

    mock_environment.return_value = env
    name = 'bq_pipeline_test'
    args = {'name': name, 'environment': 'foo_environment',
            'location': 'foo_location', 'gcs_dag_bucket': 'foo_bucket',
            'gcs_dag_file_path': 'foo_file_path', 'debug': True}
    cell_body = """
            emails: foo1@test.com,foo2@test.com
            schedule:
                start: 2009-05-05T22:28:15Z
                end: 2009-05-06T22:28:15Z
                interval: '@hourly'
            input:
                path: gs://bucket/cloud-datalab-samples-httplogs_%(_ds_nodash)s
                table: $input_table_format
                csv:
                  header: True
                  strict: False
                  quote: '"'
                  skip: 5
                  delimiter: ','
                schema:
                  - name: col1
                    type: int64
                    mode: NULLABLE
                    description: description1
                  - name: col2
                    type: STRING
                    mode: required
                    description: description1
            transformation:
                query: foo_query
            output:
                path: gs://bucket/cloud-datalab-samples-endpoints_%(_ds_nodash)s.csv
                table: $output_table_format
            parameters:
                - name: endpoint
                  type: STRING
                  value: $endpoint
                - name: column
                  type: INTEGER
                  value: $job_id
    """

    output = google.datalab.bigquery.commands._bigquery._pipeline_cell(args, cell_body)

    error_message = "Pipeline successfully deployed! View Airflow dashboard for more details."
    airflow_spec_pattern = """
import datetime
from airflow import DAG
from airflow.operators.bash_operator import BashOperator
from airflow.contrib.operators.bigquery_operator import BigQueryOperator
from airflow.contrib.operators.bigquery_table_delete_operator import BigQueryTableDeleteOperator
from airflow.contrib.operators.bigquery_to_bigquery import BigQueryToBigQueryOperator
from airflow.contrib.operators.bigquery_to_gcs import BigQueryToCloudStorageOperator
from airflow.contrib.operators.gcs_to_bq import GoogleCloudStorageToBigQueryOperator
from google.datalab.contrib.bigquery.operators._bq_load_operator import LoadOperator
from google.datalab.contrib.bigquery.operators._bq_execute_operator import ExecuteOperator
from google.datalab.contrib.bigquery.operators._bq_extract_operator import ExtractOperator
from datetime import timedelta

default_args = {
    'owner': 'Google Cloud Datalab',
    'email': \['foo1@test.com', 'foo2@test.com'\],
    'start_date': datetime.datetime.strptime\('2009-05-05T22:28:15', '%Y-%m-%dT%H:%M:%S'\),
    'end_date': datetime.datetime.strptime\('2009-05-06T22:28:15', '%Y-%m-%dT%H:%M:%S'\),
}

dag = DAG\(dag_id='bq_pipeline_test', schedule_interval='@hourly', catchup=False, default_args=default_args\)

bq_pipeline_execute_task = ExecuteOperator\(task_id='bq_pipeline_execute_task_id', parameters=(.*), sql=\"\"\"WITH input AS \(
  SELECT \* FROM `cloud-datalab-samples\.httplogs\.logs_{{ ds_nodash }}`
\)

SELECT @column FROM input where endpoint=@endpoint\"\"\", table=\"\"\"cloud-datalab-samples\.endpoints\.logs_{{ ds_nodash }}\"\"\", dag=dag\)
bq_pipeline_extract_task = ExtractOperator\(task_id='bq_pipeline_extract_task_id', path=\"\"\"gs://bucket/cloud-datalab-samples-endpoints_{{ ds_nodash }}\.csv\"\"\", table=\"\"\"cloud-datalab-samples\.endpoints\.logs_{{ ds_nodash }}\"\"\", dag=dag\).*
bq_pipeline_load_task = LoadOperator\(task_id='bq_pipeline_load_task_id', csv_options=(.*), path=\"\"\"gs://bucket/cloud-datalab-samples-httplogs_{{ ds_nodash }}\"\"\", schema=(.*), table=\"\"\"cloud-datalab-samples\.httplogs\.logs_{{ ds_nodash }}\"\"\", dag=dag\).*
bq_pipeline_execute_task.set_upstream\(bq_pipeline_load_task\)
bq_pipeline_extract_task.set_upstream\(bq_pipeline_execute_task\)
"""  # noqa

    pattern = re.compile(error_message + '\n\n' + airflow_spec_pattern)

    self.assertIsNotNone(pattern.match(output))

    # String that follows the "parameters=", for the execute operator.
    actual_parameter_dict_str = pattern.match(output).group(1)
    self.assertIn("'type': 'STRING'", actual_parameter_dict_str)
    self.assertIn("'name': 'endpoint'", actual_parameter_dict_str)
    self.assertIn("'value': 'Interact2'", actual_parameter_dict_str)
    self.assertIn("'type': 'INTEGER'", actual_parameter_dict_str)
    self.assertIn("'name': 'column'", actual_parameter_dict_str)
    self.assertIn("'value': '1234'", actual_parameter_dict_str)

    # String that follows the "csv_options=", for the load operator.
    actual_csv_options_dict_str = pattern.match(output).group(2)
    self.assertIn("'header': True", actual_csv_options_dict_str)
    self.assertIn("'delimiter': ','", actual_csv_options_dict_str)
    self.assertIn("'skip': 5", actual_csv_options_dict_str)
    self.assertIn("'strict': False", actual_csv_options_dict_str)
    self.assertIn("'quote': '\"'", actual_csv_options_dict_str)

    # String that follows the "schema=", i.e. the list of dicts.
    actual_schema_str = pattern.match(output).group(3)
    self.assertIn("'type': 'int64'", actual_schema_str)
    self.assertIn("'mode': 'NULLABLE'", actual_schema_str)
    self.assertIn("'name': 'col1'", actual_schema_str)
    self.assertIn("'description': 'description1'", actual_schema_str)
    self.assertIn("'type': 'STRING'", actual_schema_str)
    self.assertIn("'mode': 'required'", actual_schema_str)
    self.assertIn("'name': 'col2'", actual_schema_str)
    self.assertIn("'description': 'description1'", actual_schema_str)

<<<<<<< HEAD
    mock_blob = mock_blob_class.return_value
    mock_client.return_value.get_bucket.assert_called_with('foo_bucket')
    mock_blob_class.assert_called_with('foo_file_path/bq_pipeline_test.py',
                                       mock.ANY)
    import google.datalab.utils as utils
    cell_body_dict = utils.commands.parse_config(cell_body, utils.commands.notebook_environment())
    expected_airflow_spec = \
        google.datalab.contrib.bigquery.commands._bigquery.get_airflow_spec_from_config(
          name, cell_body_dict)
    mock_blob.upload_from_string.assert_called_with(expected_airflow_spec)
=======
    mock_bucket_class.assert_called_with('foo_bucket')
    mock_bucket_class.return_value.object.assert_called_with('foo_file_path/bq_pipeline_test.py')
    mock_bucket_class.return_value.object.return_value.write_stream.assert_called_with(
      output, 'text/plain')
>>>>>>> 9561e26f
<|MERGE_RESOLUTION|>--- conflicted
+++ resolved
@@ -582,19 +582,10 @@
   @mock.patch('google.datalab.utils.commands.get_notebook_item')
   @mock.patch('google.datalab.bigquery.Table.exists')
   @mock.patch('google.datalab.bigquery.commands._bigquery._get_table')
-<<<<<<< HEAD
-  @mock.patch('google.cloud.storage.Blob')
-  @mock.patch('google.cloud.storage.Client')
-  @mock.patch('google.cloud.storage.Client.get_bucket')
-  def test_pipeline_cell_golden(self, mock_client_get_bucket, mock_client, mock_blob_class,
-                                mock_get_table, mock_table_exists, mock_notebook_item,
-                                mock_environment, mock_default_context):
-    import google.datalab.contrib.pipeline.airflow
-=======
   @mock.patch('google.datalab.storage.Bucket')
   def test_pipeline_cell_golden(self, mock_bucket_class, mock_get_table, mock_table_exists,
                                 mock_notebook_item, mock_environment, mock_default_context):
->>>>>>> 9561e26f
+    import google.datalab.contrib.pipeline.airflow
     table = google.datalab.bigquery.Table('project.test.table')
     mock_get_table.return_value = table
     mock_table_exists.return_value = True
@@ -722,20 +713,13 @@
     self.assertIn("'name': 'col2'", actual_schema_str)
     self.assertIn("'description': 'description1'", actual_schema_str)
 
-<<<<<<< HEAD
-    mock_blob = mock_blob_class.return_value
-    mock_client.return_value.get_bucket.assert_called_with('foo_bucket')
-    mock_blob_class.assert_called_with('foo_file_path/bq_pipeline_test.py',
-                                       mock.ANY)
     import google.datalab.utils as utils
     cell_body_dict = utils.commands.parse_config(cell_body, utils.commands.notebook_environment())
     expected_airflow_spec = \
         google.datalab.contrib.bigquery.commands._bigquery.get_airflow_spec_from_config(
           name, cell_body_dict)
-    mock_blob.upload_from_string.assert_called_with(expected_airflow_spec)
-=======
+      
     mock_bucket_class.assert_called_with('foo_bucket')
     mock_bucket_class.return_value.object.assert_called_with('foo_file_path/bq_pipeline_test.py')
     mock_bucket_class.return_value.object.return_value.write_stream.assert_called_with(
-      output, 'text/plain')
->>>>>>> 9561e26f
+      expected_airflow_spec, 'text/plain')