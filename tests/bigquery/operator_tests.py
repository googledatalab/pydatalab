--- conflicted
+++ resolved
@@ -170,7 +170,6 @@
 
       # Table exists
       mock_table_exists.return_value = True
-<<<<<<< HEAD
       load_operator = LoadOperator(table=TestCases.test_table_name, path='test/path', mode='append',
                                    format=None, csv_options=None, schema=None,
                                    task_id='test_operator_id')
@@ -179,38 +178,6 @@
       mock_job.failed = False
       mock_job.errors = False
       mock_table_load.return_value = mock_job
-      self.assertDictEqual(load_operator.execute(context=None), {'result': 'test-result'})
-      mock_table_load.assert_called_with('test/path', mode='append',
-                                         source_format='NEWLINE_DELIMITED_JSON',
-                                         csv_options=mock.ANY, ignore_unknown_values=True)
-
-      # Table does not exist
-      mock_table_exists.return_value = False
-      csv_options = {'delimiter': 'f', 'skip': 9, 'strict': True, 'quote': '"'}
-      load_operator = LoadOperator(table=TestCases.test_table_name, path='test/path', mode='append',
-                                   format=None, csv_options=csv_options,
-                                   schema=TestCases.test_schema, task_id='test_operator_id')
-=======
-      load_operator = LoadOperator(table=TestCases.test_table_name, path='test/path', mode='append',
-                                   format=None, csv_options=None, schema=None,
-                                   task_id='test_operator_id')
->>>>>>> 0ac8733a
-      mock_job = mock.Mock()
-      mock_job.result.return_value = 'test-result'
-      mock_job.failed = False
-      mock_job.errors = False
-      mock_table_load.return_value = mock_job
-<<<<<<< HEAD
-      self.assertDictEqual(load_operator.execute(context=None), {'result': 'test-result'})
-      mock_table_load.assert_called_with('test/path', mode='append',
-                                         source_format='NEWLINE_DELIMITED_JSON',
-                                         csv_options=mock.ANY, ignore_unknown_values=False)
-      mock_table_create.assert_called_with(schema=TestCases.test_schema)
-
-      # Table load fails
-      load_operator = LoadOperator(table=TestCases.test_table_name, path='test/path', mode='append',
-                                   format=None, csv_options=None, schema=TestCases.test_schema,
-=======
       load_operator.execute(context=None)
       mock_table_load.assert_called_with('test/path', mode='append',
                                          source_format='NEWLINE_DELIMITED_JSON',
@@ -241,7 +208,6 @@
       # Table load fails
       load_operator = LoadOperator(table=TestCases.test_table_name, path='test/path', mode='append',
                                    format=None, csv_options=None, schema=schema,
->>>>>>> 0ac8733a
                                    task_id='test_operator_id')
       mock_job = mock.Mock()
       mock_job.failed = True
@@ -252,11 +218,7 @@
 
       # Table load completes with errors
       load_operator = LoadOperator(table=TestCases.test_table_name, path='test/path', mode='append',
-<<<<<<< HEAD
                                    format=None, csv_options=None, schema=TestCases.test_schema,
-=======
-                                   format=None, csv_options=None, schema=schema,
->>>>>>> 0ac8733a
                                    task_id='test_operator_id')
       mock_job = mock.Mock()
       mock_job.failed = False
