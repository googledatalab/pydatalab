--- conflicted
+++ resolved
@@ -216,416 +216,6 @@
                      ' be set or just --bigquery-table is set')
 
   return args
-
-
-<<<<<<< HEAD
-=======
-# ------------------------------------------------------------------------------
-# ------------------------------------------------------------------------------
-# start of TF.transform functions
-# ------------------------------------------------------------------------------
-# ------------------------------------------------------------------------------
-
-def scale(x, min_x_value, max_x_value, output_min, output_max):
-  """Scale a column to [output_min, output_max].
-
-  Assumes the columns's range is [min_x_value, max_x_value]. If this is not
-  true at training or prediction time, the output value of this scale could be
-  outside the range [output_min, output_max].
-
-  Raises:
-    ValueError: if min_x_value = max_x_value, as the column is constant.
-  """
-
-  if round(min_x_value - max_x_value, 7) == 0:
-    # There is something wrong with the data.
-    # Why round to 7 places? It's the same as unittest's assertAlmostEqual.
-    raise ValueError('In make_scale_tito, min_x_value == max_x_value')
-
-  def _scale(x):
-    min_x_valuef = tf.to_float(min_x_value)
-    max_x_valuef = tf.to_float(max_x_value)
-    output_minf = tf.to_float(output_min)
-    output_maxf = tf.to_float(output_max)
-    return ((((tf.to_float(x) - min_x_valuef) * (output_maxf - output_minf)) /
-            (max_x_valuef - min_x_valuef)) + output_minf)
-
-  return _scale(x)
-
-
-def string_to_int(x, vocab):
-  """Given a vocabulary and a string tensor `x`, maps `x` into an int tensor.
-  Args:
-    x: A `Column` representing a string value.
-    vocab: list of strings.
-
-  Returns:
-    A `Column` where each string value is mapped to an integer representing
-    its index in the vocab. Out of vocab values are mapped to len(vocab).
-  """
-
-  def _map_to_int(x):
-    """Maps string tensor into indexes using vocab.
-
-    Args:
-      x : a Tensor/SparseTensor of string.
-    Returns:
-      a Tensor/SparseTensor of indexes (int) of the same shape as x.
-    """
-    table = lookup.string_to_index_table_from_tensor(
-        vocab,
-        default_value=len(vocab))
-    return table.lookup(x)
-
-  return tft.api.apply_function(_map_to_int, x)
-
-
-# TODO(brandondura): update this to not depend on tf layer's feature column
-# 'sum' combiner in the future.
-def tfidf(x, reduced_term_freq, vocab_size, corpus_size):
-  """Maps the terms in x to their (1/doc_length) * inverse document frequency.
-  Args:
-    x: A `Column` representing int64 values (most likely that are the result
-        of calling string_to_int on a tokenized string).
-    reduced_term_freq: A dense tensor of shape (vocab_size,) that represents
-        the count of the number of documents with each term. So vocab token i (
-        which is an int) occures in reduced_term_freq[i] examples in the corpus.
-        This means reduced_term_freq should have a count for out-of-vocab tokens
-    vocab_size: An int - the count of vocab used to turn the string into int64s
-        including any out-of-vocab ids
-    corpus_size: A scalar count of the number of documents in the corpus
-  Returns:
-    A `Column` where each int value is mapped to a double equal to
-    (1 if that term appears in that row, 0 otherwise / the number of terms in
-    that row) * the log of (the number of rows in `x` / (1 + the number of
-    rows in `x` where the term appears at least once))
-  NOTE:
-    This is intented to be used with the feature_column 'sum' combiner to arrive
-    at the true term frequncies.
-  """
-
-  def _map_to_vocab_range(x):
-    """Enforces that the vocab_ids in x are positive."""
-    return tf.SparseTensor(
-        indices=x.indices,
-        values=tf.mod(x.values, vocab_size),
-        dense_shape=x.dense_shape)
-
-  def _map_to_tfidf(x):
-    """Calculates the inverse document frequency of terms in the corpus.
-    Args:
-      x : a SparseTensor of int64 representing string indices in vocab.
-    Returns:
-      The tf*idf values
-    """
-    # Add one to the reduced term freqnencies to avoid dividing by zero.
-    idf = tf.log(tf.to_double(corpus_size) / (
-        1.0 + tf.to_double(reduced_term_freq)))
-
-    dense_doc_sizes = tf.to_double(tf.sparse_reduce_sum(tf.SparseTensor(
-        indices=x.indices,
-        values=tf.ones_like(x.values),
-        dense_shape=x.dense_shape), 1))
-
-    # For every term in x, divide the idf by the doc size.
-    # The two gathers both result in shape <sum_doc_sizes>
-    idf_over_doc_size = (tf.gather(idf, x.values) /
-                         tf.gather(dense_doc_sizes, x.indices[:, 0]))
-
-    return tf.SparseTensor(
-        indices=x.indices,
-        values=idf_over_doc_size,
-        dense_shape=x.dense_shape)
-
-  cleaned_input = _map_to_vocab_range(x)
-
-  weights = _map_to_tfidf(cleaned_input)
-  return tf.to_float(weights)
-
-
-# TODO(brandondura): update this to not depend on tf layer's feature column
-# 'sum' combiner in the future.
-def bag_of_words(x):
-  """Computes bag of words weights
-
-  Note the return type is a float sparse tensor, not a int sparse tensor. This
-  is so that the output types batch tfidf, and any downstream transformation
-  in tf layers during training can be applied to both.
-  """
-  def _bow(x):
-    """Comptue BOW weights.
-
-    As tf layer's sum combiner is used, the weights can be just ones. Tokens are
-    not summed together here.
-    """
-    return tf.SparseTensor(
-      indices=x.indices,
-      values=tf.to_float(tf.ones_like(x.values)),
-      dense_shape=x.dense_shape)
-
-  return _bow(x)
-
-
-def make_image_to_vec_tito(tmp_dir):
-  """Creates a tensor-in-tensor-out function that produces embeddings from image bytes.
-
-  Image to embedding is implemented with Tensorflow's inception v3 model and a pretrained
-  checkpoint. It returns 1x2048 'PreLogits' embeddings for each image.
-
-  Args:
-    tmp_dir: a local directory that is used for downloading the checkpoint.
-
-  Returns: a tensor-in-tensor-out function that takes image string tensor and returns embeddings.
-  """
-
-  def _image_to_vec(image_str_tensor):
-
-    def _decode_and_resize(image_str_tensor):
-      """Decodes jpeg string, resizes it and returns a uint8 tensor."""
-
-      # These constants are set by Inception v3's expectations.
-      height = 299
-      width = 299
-      channels = 3
-
-      image = tf.where(tf.equal(image_str_tensor, ''), IMAGE_DEFAULT_STRING, image_str_tensor)
-      image = tf.decode_base64(image)
-      image = tf.image.decode_jpeg(image, channels=channels)
-      image = tf.expand_dims(image, 0)
-      image = tf.image.resize_bilinear(image, [height, width], align_corners=False)
-      image = tf.squeeze(image, squeeze_dims=[0])
-      image = tf.cast(image, dtype=tf.uint8)
-      return image
-
-    # The CloudML Prediction API always "feeds" the Tensorflow graph with
-    # dynamic batch sizes e.g. (?,).  decode_jpeg only processes scalar
-    # strings because it cannot guarantee a batch of images would have
-    # the same output size.  We use tf.map_fn to give decode_jpeg a scalar
-    # string from dynamic batches.
-    image = tf.map_fn(_decode_and_resize, image_str_tensor, back_prop=False, dtype=tf.uint8)
-    image = tf.image.convert_image_dtype(image, dtype=tf.float32)
-    image = tf.subtract(image, 0.5)
-    inception_input = tf.multiply(image, 2.0)
-
-    # Build Inception layers, which expect a tensor of type float from [-1, 1)
-    # and shape [batch_size, height, width, channels].
-    with tf.contrib.slim.arg_scope(inception_v3_arg_scope()):
-      _, end_points = inception_v3(inception_input, is_training=False)
-
-    embeddings = end_points['PreLogits']
-    inception_embeddings = tf.squeeze(embeddings, [1, 2], name='SpatialSqueeze')
-    return inception_embeddings
-
-  def _tito_from_checkpoint(tito_in, checkpoint, exclude):
-    """ Create an all-constants tito function from an original tito function.
-
-    Given a tensor-in-tensor-out function which contains variables and a checkpoint path,
-    create a new tensor-in-tensor-out function which includes only constants, and can be
-    used in tft.map.
-    """
-
-    def _tito_out(tensor_in):
-      g = tf.Graph()
-      with g.as_default():
-        si = tf.placeholder(dtype=tensor_in.dtype, shape=tensor_in.shape, name=tensor_in.op.name)
-        so = tito_in(si)
-        all_vars = tf.contrib.slim.get_variables_to_restore(exclude=exclude)
-        saver = tf.train.Saver(all_vars)
-        # Downloading the checkpoint from GCS to local speeds up saver.restore() a lot.
-        checkpoint_tmp = os.path.join(tmp_dir, 'checkpoint')
-        with file_io.FileIO(checkpoint, 'r') as f_in, file_io.FileIO(checkpoint_tmp, 'w') as f_out:
-          f_out.write(f_in.read())
-        with tf.Session() as sess:
-          saver.restore(sess, checkpoint_tmp)
-          output_graph_def = tf.graph_util.convert_variables_to_constants(sess,
-                                                                          g.as_graph_def(),
-                                                                          [so.op.name])
-        file_io.delete_file(checkpoint_tmp)
-      tensors_out = tf.import_graph_def(output_graph_def,
-                                        input_map={tensor_in.name: tensor_in},
-                                        return_elements=[so.name])
-      return tensors_out[0]
-
-    return _tito_out
-
-  return _tito_from_checkpoint(_image_to_vec,
-                               INCEPTION_V3_CHECKPOINT,
-                               INCEPTION_EXCLUDED_VARIABLES)
-# ------------------------------------------------------------------------------
-# ------------------------------------------------------------------------------
-# end of TF.transform functions
-# ------------------------------------------------------------------------------
-# ------------------------------------------------------------------------------
-
-
-def make_preprocessing_fn(output_dir, features):
-  """Makes a preprocessing function.
-
-  Args:
-    output_dir: folder path that contains the vocab and stats files.
-    features: the features dict
-
-  Returns:
-    a function
-  """
-  def preprocessing_fn(inputs):
-    """TFT preprocessing function.
-
-    Args:
-      inputs: dictionary of input `tensorflow_transform.Column`.
-
-    Returns:
-      A dictionary of `tensorflow_transform.Column` representing the transformed
-          columns.
-    """
-    stats = json.loads(
-      file_io.read_file_to_string(
-          os.path.join(output_dir, STATS_FILE)).decode())
-
-    result = {}
-    for name, transform in six.iteritems(features):
-      transform_name = transform['transform']
-
-      if transform_name == KEY_TRANSFORM:
-        transform_name = 'identity'
-      elif transform_name == TARGET_TRANSFORM:
-        if file_io.file_exists(os.path.join(output_dir, VOCAB_ANALYSIS_FILE % name)):
-          transform_name = 'one_hot'
-        else:
-          transform_name = 'identity'
-
-      if transform_name == 'identity':
-        result[name] = inputs[name]
-      elif transform_name == 'scale':
-        result[name] = scale(
-            inputs[name],
-            min_x_value=stats['column_stats'][name]['min'],
-            max_x_value=stats['column_stats'][name]['max'],
-            output_min=transform.get('value', 1) * (-1),
-            output_max=transform.get('value', 1))
-      elif transform_name in [ONE_HOT_TRANSFORM, EMBEDDING_TRANSFROM,
-                              TFIDF_TRANSFORM, BOW_TRANSFORM]:
-        vocab_str = file_io.read_file_to_string(
-            os.path.join(output_dir, VOCAB_ANALYSIS_FILE % name))
-        vocab_pd = pd.read_csv(six.StringIO(vocab_str),
-                               header=None,
-                               names=['vocab', 'count'],
-                               dtype=str,  # Prevent pd from converting numerical categories.
-                               na_filter=False)  # Prevent pd from converting 'NA' to a NaN.
-        vocab = vocab_pd['vocab'].tolist()
-        ex_count = vocab_pd['count'].astype(int).tolist()
-
-        if transform_name == TFIDF_TRANSFORM:
-          tokens = tf.string_split(inputs[name], ' ')
-          ids = string_to_int(tokens, vocab)
-          weights = tfidf(
-              x=ids,
-              reduced_term_freq=ex_count + [0],
-              vocab_size=len(vocab) + 1,
-              corpus_size=stats['num_examples'])
-
-          result[name + '_ids'] = ids
-          result[name + '_weights'] = weights
-        elif transform_name == BOW_TRANSFORM:
-          tokens = tf.string_split(inputs[name], ' ')
-          ids = string_to_int(tokens, vocab)
-          weights = bag_of_words(x=ids)
-
-          result[name + '_ids'] = ids
-          result[name + '_weights'] = weights
-        else:
-          # ONE_HOT_TRANSFORM: making a dense vector is done at training
-          # EMBEDDING_TRANSFROM: embedding vectors have to be done at training
-          result[name] = string_to_int(inputs[name], vocab)
-      elif transform_name == IMAGE_TRANSFORM:
-        make_image_to_vec_fn = make_image_to_vec_tito(output_dir)
-        result[name] = make_image_to_vec_fn(inputs[name])
-      else:
-        raise ValueError('unknown transform %s' % transform_name)
-    return result
-
-  return preprocessing_fn
-
-
-def make_tft_input_schema(schema, stats_filepath):
-  """Make a TFT Schema object
-
-  In the tft framework, this is where default values are recoreded for training.
-
-  Args:
-    schema: schema list
-    stats_filepath: file path to the stats file.
-
-  Returns:
-    TFT Schema object.
-  """
-  result = {}
-
-  # stats file is used to get default values.
-  stats = json.loads(file_io.read_file_to_string(stats_filepath).decode())
-
-  for col_schema in schema:
-    col_type = col_schema['type'].lower()
-    col_name = col_schema['name']
-    if col_type == INTEGER_SCHEMA:
-      default_value = stats.get('column_stats').get(col_name, {}).get('mean', 0)
-      result[col_name] = tf.FixedLenFeature(
-          shape=[],
-          dtype=tf.int64,
-          default_value=int(default_value))
-    elif col_type == FLOAT_SCHEMA:
-      default_value = stats.get('column_stats').get(col_name, {}).get('mean', 0)
-      result[col_name] = tf.FixedLenFeature(
-          shape=[],
-          dtype=tf.float32,
-          default_value=float(default_value))
-    elif col_type == STRING_SCHEMA:
-      result[col_name] = tf.FixedLenFeature(shape=[],
-                                            dtype=tf.string,
-                                            default_value='')
-    else:
-      raise ValueError('Unknown schema type %s' % col_type)
-
-  return dataset_schema.from_feature_spec(result)
-
-
-def make_transform_graph(output_dir, schema, features):
-  """Writes a tft transform fn, and metadata files.
-
-  Args:
-    output_dir: output folder
-    schema: schema list
-    features: features dict
-  """
-
-  tft_input_schema = make_tft_input_schema(schema, os.path.join(output_dir,
-                                                                STATS_FILE))
-  tft_input_metadata = dataset_metadata.DatasetMetadata(schema=tft_input_schema)
-  preprocessing_fn = make_preprocessing_fn(output_dir, features)
-
-  # preprocessing_fn does not use any analyzer, so we can run a local beam job
-  # to properly make and write the transform function.
-  temp_dir = os.path.join(output_dir, 'tmp')
-  with beam.Pipeline('DirectRunner', options=None) as p:
-    with tft_impl.Context(temp_dir=temp_dir):
-
-      # Not going to transform, so no data is needed.
-      train_data = p | beam.Create([])
-
-      transform_fn = (
-        (train_data, tft_input_metadata)
-        | 'BuildTransformFn'  # noqa
-        >> tft_impl.AnalyzeDataset(preprocessing_fn))  # noqa
-
-      # Writes transformed_metadata and transfrom_fn folders
-      _ = (transform_fn | 'WriteTransformFn' >> tft_beam_io.WriteTransformFn(output_dir))  # noqa
-
-      # Write the raw_metadata
-      metadata_io.write_metadata(
-        metadata=tft_input_metadata,
-        path=os.path.join(output_dir, RAW_METADATA_DIR))
-
->>>>>>> 2b7b33d4
 
 def run_cloud_analysis(output_dir, csv_file_pattern, bigquery_table, schema,
                        features):
