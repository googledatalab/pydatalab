# Copyright 2015 Google Inc. All rights reserved.
#
# Licensed under the Apache License, Version 2.0 (the "License"); you may not use this file except
# in compliance with the License. You may obtain a copy of the License at
#
# http://www.apache.org/licenses/LICENSE-2.0
#
# Unless required by applicable law or agreed to in writing, software distributed under the License
# is distributed on an "AS IS" BASIS, WITHOUT WARRANTIES OR CONDITIONS OF ANY KIND, either express
# or implied. See the License for the specific language governing permissions and limitations under
# the License.

"""Google Cloud Platform library - BigQuery IPython Functionality."""
from builtins import str
import google
import google.datalab.utils as utils


def _create_pipeline_subparser(parser):
  pipeline_parser = parser.subcommand('pipeline', 'Creates a pipeline to execute a SQL query to '
                                                  'transform data using BigQuery.')
  pipeline_parser.add_argument('-n', '--name', type=str, help='BigQuery pipeline name',
                               required=True)
  return pipeline_parser


def _pipeline_cell(args, cell_body):
    """Implements the pipeline subcommand in the %%bq magic.

    The supported syntax is:

        %%bq pipeline <args>
        [<inline YAML>]
        TODO(rajivpb): Add schema here so that it's clear from the documentation what the expected
        format is. https://github.com/googledatalab/pydatalab/issues/499.
    Args:
      args: the arguments following '%%bq pipeline'.
      cell_body: the contents of the cell
    """
    name = args.get('name')
    if name is None:
        raise Exception("Pipeline name was not specified.")

    bq_pipeline_config = utils.commands.parse_config(
        cell_body, utils.commands.notebook_environment())
    pipeline_spec = _get_pipeline_spec_from_config(bq_pipeline_config)
    pipeline = google.datalab.contrib.pipeline._pipeline.Pipeline(name, pipeline_spec)
    utils.commands.notebook_environment()[name] = pipeline
    pipeline.write_to_gcs()

    # TODO(rajivpb): See https://github.com/googledatalab/pydatalab/issues/501. Don't return python.
    return pipeline._get_airflow_spec()


def _get_pipeline_spec_from_config(bq_pipeline_config):
  pipeline_spec = {}

  schedule_config = bq_pipeline_config.get('schedule')
  if schedule_config:
    pipeline_spec['schedule'] = schedule_config

  email_config = bq_pipeline_config.get('emails')
  if email_config:
    pipeline_spec['emails'] = bq_pipeline_config.get('emails')

  input_config = bq_pipeline_config.get('input')
  transformation_config = bq_pipeline_config.get('transformation')
  output_config = bq_pipeline_config.get('output')
  parameters_config = bq_pipeline_config.get('parameters')

  pipeline_spec['tasks'] = {}

  load_task_id = None
  load_task_config = _get_load_parameters(input_config, transformation_config, output_config)
  if load_task_config:
    load_task_id = 'bq_pipeline_load_task'
    pipeline_spec['tasks'][load_task_id] = load_task_config

  execute_task_config = _get_execute_parameters(load_task_id, input_config, transformation_config,
                                                output_config, parameters_config)
  execute_task_id = None
  if execute_task_config:
    execute_task_id = 'bq_pipeline_execute_task'
    pipeline_spec['tasks'][execute_task_id] = execute_task_config

  extract_task_config = _get_extract_parameters(execute_task_id, input_config,
                                                transformation_config, output_config)
  if extract_task_config:
    pipeline_spec['tasks']['bq_pipeline_extract_task'] = extract_task_config

  if not load_task_config and not execute_task_config and not extract_task_config:
    raise Exception('Pipeline has no tasks to execute.')

  return pipeline_spec


def _get_load_parameters(bq_pipeline_input_config, bq_pipeline_transformation_config,
                         bq_pipeline_output_config):
    if bq_pipeline_input_config is None:
      return None

    load_task_config = {'type': 'pydatalab.bq.load'}

<<<<<<< HEAD
    # The path URL of the GCS load file(s).
    if 'path' not in bq_pipeline_input_config:
      return None
=======
    # The path URL of the GCS load file(s), and associated parameters
>>>>>>> e8e4c1cc
    load_task_config['path'] = bq_pipeline_input_config.get('path')

    if 'format' in bq_pipeline_input_config:
      load_task_config['format'] = bq_pipeline_input_config['format']

    if 'csv' in bq_pipeline_input_config:
      load_task_config['csv_options'] = bq_pipeline_input_config['csv']

    # The destination bigquery table name for loading
<<<<<<< HEAD
    if 'table' not in bq_pipeline_input_config:
=======
    source_of_table = bq_pipeline_input_config
    load_task_config['table'] = source_of_table.get('table')
    if load_task_config['table'] is None and not bq_pipeline_transformation_config and \
            bq_pipeline_output_config and 'table' in bq_pipeline_output_config and \
            'path' not in bq_pipeline_output_config:
      # If we're here it means that there was no transformation config, but there was an output
      # config with only a table (and no path). We assume that the user was just trying to do a
      # gcs->table (or load) step, so we take that as the input table (and emit a load
      # operator).
      source_of_table = bq_pipeline_output_config
      load_task_config['table'] = source_of_table.get('table')

    # If a table or path are absent, there is no load to be done so we return None
    if load_task_config['table'] is None or load_task_config['path'] is None:
>>>>>>> e8e4c1cc
      return None
    load_task_config['table'] = bq_pipeline_input_config.get('table')

    if 'schema' in source_of_table:
      load_task_config['schema'] = source_of_table['schema']

    if 'mode' in source_of_table:
      load_task_config['mode'] = source_of_table['mode']

    return load_task_config


def _get_execute_parameters(load_task_id, bq_pipeline_input_config,
                            bq_pipeline_transformation_config, bq_pipeline_output_config,
                            bq_pipeline_parameters_config):
    if bq_pipeline_transformation_config is None:
      return None

    # The name of query for execution; if absent, we return None as we assume that there is
    # no query to execute
    if 'query' not in bq_pipeline_transformation_config:
      return None

    execute_task_config = {
      'type': 'pydatalab.bq.execute',
    }

    if load_task_id:
      execute_task_config['up_stream'] = [load_task_id]

    # Stuff from the input config
    if bq_pipeline_input_config and 'data_source' in bq_pipeline_input_config:
        execute_task_config['data_source'] = bq_pipeline_input_config['data_source']

        # All the below are applicable only if data_source is specified
        if 'path' in bq_pipeline_input_config:
            execute_task_config['path'] = bq_pipeline_input_config['path']

        if 'schema' in bq_pipeline_input_config:
            execute_task_config['schema'] = bq_pipeline_input_config['schema']

        if 'max_bad_records' in bq_pipeline_input_config:
            execute_task_config['max_bad_records'] = bq_pipeline_input_config['max_bad_records']

        if 'format' in bq_pipeline_input_config:
          execute_task_config['source_format'] = bq_pipeline_input_config.get('format')

        if 'csv' in bq_pipeline_input_config:
          execute_task_config['csv_options'] = bq_pipeline_input_config.get('csv')

    # Stuff from the transformation config
    query = utils.commands.get_notebook_item(bq_pipeline_transformation_config['query'])
    execute_task_config['sql'] = query.sql

    # Stuff from the output config
    if bq_pipeline_output_config:
      if 'table' in bq_pipeline_output_config:
        execute_task_config['table'] = bq_pipeline_output_config['table']

      if 'mode' in bq_pipeline_output_config:
          execute_task_config['mode'] = bq_pipeline_output_config['mode']

    if bq_pipeline_parameters_config:
      execute_task_config['parameters'] = bq_pipeline_parameters_config

    return execute_task_config


def _get_extract_parameters(execute_task_id, bq_pipeline_input_config,
                            bq_pipeline_transformation_config, bq_pipeline_output_config):
    if bq_pipeline_output_config is None:
      return None

    extract_task_config = {
      'type': 'pydatalab.bq.extract',
    }

    if execute_task_id:
      extract_task_config['up_stream'] = [execute_task_id]

    # If a path is not specified, there is no extract to be done, so we return None
    if 'path' not in bq_pipeline_output_config:
      return None

    extract_task_config['path'] = bq_pipeline_output_config.get('path')

    if 'format' in bq_pipeline_output_config:
      extract_task_config['format'] = bq_pipeline_output_config.get('format')

    if 'csv' in bq_pipeline_output_config:
      extract_task_config['csv_options'] = bq_pipeline_output_config.get('csv')

    # If a temporary table from the bigquery results is being used, this will not be present in the
    # output section.
    if 'table' in bq_pipeline_output_config:
      extract_task_config['table'] = bq_pipeline_output_config['table']
    elif bq_pipeline_input_config and not bq_pipeline_transformation_config \
            and 'table' in bq_pipeline_input_config and 'path' not in bq_pipeline_input_config:
      # If we're here it means that there was no transformation config, but there was an input
      # config with only a table (and no path). We assume that the user was just trying to do a
      # table->gcs (or extract) step, so we take that as the input table (and emit an extract
      # operator).
      extract_task_config['table'] = bq_pipeline_input_config['table']

    return extract_task_config<|MERGE_RESOLUTION|>--- conflicted
+++ resolved
@@ -101,13 +101,11 @@
 
     load_task_config = {'type': 'pydatalab.bq.load'}
 
-<<<<<<< HEAD
     # The path URL of the GCS load file(s).
     if 'path' not in bq_pipeline_input_config:
       return None
-=======
+
     # The path URL of the GCS load file(s), and associated parameters
->>>>>>> e8e4c1cc
     load_task_config['path'] = bq_pipeline_input_config.get('path')
 
     if 'format' in bq_pipeline_input_config:
@@ -117,9 +115,6 @@
       load_task_config['csv_options'] = bq_pipeline_input_config['csv']
 
     # The destination bigquery table name for loading
-<<<<<<< HEAD
-    if 'table' not in bq_pipeline_input_config:
-=======
     source_of_table = bq_pipeline_input_config
     load_task_config['table'] = source_of_table.get('table')
     if load_task_config['table'] is None and not bq_pipeline_transformation_config and \
@@ -133,10 +128,10 @@
       load_task_config['table'] = source_of_table.get('table')
 
     # If a table or path are absent, there is no load to be done so we return None
-    if load_task_config['table'] is None or load_task_config['path'] is None:
->>>>>>> e8e4c1cc
-      return None
-    load_task_config['table'] = bq_pipeline_input_config.get('table')
+    if 'table' not in source_of_table:
+      return None
+
+    load_task_config['table'] = source_of_table.get('table')
 
     if 'schema' in source_of_table:
       load_task_config['schema'] = source_of_table['schema']
