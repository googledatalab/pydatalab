# Copyright 2017 Google Inc. All rights reserved.
#
# Licensed under the Apache License, Version 2.0 (the "License"); you may not use this file except
# in compliance with the License. You may obtain a copy of the License at
#
# http://www.apache.org/licenses/LICENSE-2.0
#
# Unless required by applicable law or agreed to in writing, software distributed under the License
# is distributed on an "AS IS" BASIS, WITHOUT WARRANTIES OR CONDITIONS OF ANY KIND, either express
# or implied. See the License for the specific language governing permissions and limitations under
# the License.

import google.datalab.bigquery as bigquery
from google.datalab import utils


class Pipeline(object):
  """ Represents a Pipeline object that encapsulates an Airflow pipeline spec.

  This object can be used to generate the python airflow spec.
  """

  _imports = """
import datetime
from airflow import DAG
from airflow.operators.bash_operator import BashOperator
from airflow.contrib.operators.bigquery_operator import BigQueryOperator
from airflow.contrib.operators.bigquery_table_delete_operator import BigQueryTableDeleteOperator
from airflow.contrib.operators.bigquery_to_bigquery import BigQueryToBigQueryOperator
from airflow.contrib.operators.bigquery_to_gcs import BigQueryToCloudStorageOperator
from airflow.contrib.operators.gcs_to_bq import GoogleCloudStorageToBigQueryOperator
from google.datalab.contrib.bigquery.operators._bq_load_operator import LoadOperator
from google.datalab.contrib.bigquery.operators._bq_execute_operator import ExecuteOperator
from google.datalab.contrib.bigquery.operators._bq_extract_operator import ExtractOperator
from datetime import timedelta
from pytz import timezone
"""

  # These are documented here: https://airflow.incubator.apache.org/code.html?highlight=macros#default-variables  # noqa
  _airflow_macros = {
    'ds': '{{ ds }}',  # the execution date as YYYY-MM-DD
    'ts': '{{ ts }}',  # same as execution_date.isoformat()
  }

  def __init__(self, name, pipeline_spec):
    """ Initializes an instance of a Pipeline object.

    Args:
      pipeline_spec: Dict with pipeline-spec in key-value form.
    """
    self._pipeline_spec = pipeline_spec
    self._name = name

  @staticmethod
  def get_pipeline_spec(spec_str, env=None):
    """ Gets a dict representation of the pipeline-spec, given a yaml string.
    Args:
      name: name of the pipeline (line argument) from Datalab
      env: a dictionary containing objects from the pipeline execution context,
          used to get references to Bigquery SQL objects, and other python
          objects defined in the notebook.

    Returns:
      Dict with pipeline-spec in key-value form.
    """
    if not spec_str:
      return None
    return utils.commands.parse_config(spec_str, env)

  @property
  def get_airflow_spec(self):
    """ Gets the airflow python spec (Composer service input) for the Pipeline object.
    """

    # Work-around for yaml.load() limitation. Strings that look like datetimes
    # are parsed into timezone _unaware_ timezone objects.
    start_datetime_obj = self._pipeline_spec.get('schedule').get('start')
    end_datetime_obj = self._pipeline_spec.get('schedule').get('end')

    default_args = Pipeline._get_default_args(start_datetime_obj, end_datetime_obj,
                                              self._pipeline_spec.get('emails'))
    dag_definition = self._get_dag_definition(
        self._pipeline_spec.get('schedule')['interval'])

    task_definitions = ''
    up_steam_statements = ''
    for (task_id, task_details) in sorted(self._pipeline_spec['tasks'].items()):
      task_def = self._get_operator_definition(task_id, task_details)
      task_definitions = task_definitions + task_def
      dependency_def = Pipeline._get_dependency_definition(
          task_id, task_details.get('up_stream', []))
      up_steam_statements = up_steam_statements + dependency_def

    return Pipeline._imports + default_args + dag_definition + \
        task_definitions + up_steam_statements

  @staticmethod
  def _get_default_args(start, end, emails):
    start_date_str = Pipeline._get_datetime_expr_str(start)
    end_date_str = Pipeline._get_datetime_expr_str(end)

    email_list = emails
    if emails:
      email_list = emails.split(',')

    # TODO(rajivpb): Get the email address in some other way.
    airflow_default_args_format = """
default_args = {{
    'owner': 'Datalab',
    'depends_on_past': False,
    'email': {2},
    'start_date': {0},
    'end_date': {1},
    'email_on_failure': True,
    'email_on_retry': False,
    'retries': 1,
    'retry_delay': timedelta(minutes=1),
}}

"""
    return airflow_default_args_format.format(start_date_str, end_date_str, email_list)

  @staticmethod
  def _get_datetime_expr_str(datetime_obj):
    # User is expected to always provide start and end in UTC and in
    # the %Y-%m-%dT%H:%M:%SZ format (i.e. _with_ the trailing 'Z' to
    # signify UTC).
    # However, due to a bug/feature in yaml.load(), strings that look like
    # datetimes are parsed into timezone *unaware* datetime objects (even if
    # they do have a timezone 'Z'). To prevent any confusion, we will contrain
    # the user to only input strings with the 'Z', and will explicitly set the
    # timezone in the printed code.
    # TODO(b/64951979): Validate that the 'Z' exists
    datetime_format = '%Y-%m-%dT%H:%M:%S'  # ISO 8601, timezone unaware
    # We force UTC timezone
    expr_format = 'datetime.datetime.strptime(\'{0}\', \'{1}\').replace(tzinfo=timezone(\'UTC\'))'
    return expr_format.format(datetime_obj.strftime(datetime_format), datetime_format)

  def _get_operator_definition(self, task_id, task_details):
    """ Internal helper that gets the definition of the airflow operator for the task with the
      python parameters. All the parameters are also expanded with the airflow macros.
    """
    operator_type = task_details['type']
    full_param_string = 'task_id=\'{0}_id\''.format(task_id)
    operator_classname = Pipeline._get_operator_classname(operator_type)

    operator_param_values = Pipeline._get_operator_param_name_and_values(
        operator_classname, task_details)
    for (operator_param_name, operator_param_value) in sorted(operator_param_values.items()):
      param_format_string = Pipeline._get_param_format_string(
          operator_param_value)
      param_string = param_format_string.format(operator_param_name, operator_param_value)
      param_string = param_string % self._airflow_macros
      full_param_string = full_param_string + param_string

<<<<<<< HEAD
    return '{0} = {1}({2}, dag=dag)\n'.format(task_id, operator_classname, full_param_string)
=======
    return '{0} = {1}({2}, dag=dag)\n'.format(
        task_id,
        operator_classname,
        full_param_string)
>>>>>>> cbc0a372

  @staticmethod
  def _get_param_format_string(param_value):
    # If the type is a python non-string (best guess), we don't quote it.
    if type(param_value) in [int, bool, float, type(None), list, dict]:
      return ', {0}={1}'
    return ', {0}=\'{1}\''

  def _get_dag_definition(self, schedule_interval):
    dag_definition = 'dag = DAG(dag_id=\'{0}\', schedule_interval=\'{1}\', ' \
                     'default_args=default_args)\n\n'.format(self._name,
                                                             schedule_interval)
    return dag_definition

  @staticmethod
  def _get_dependency_definition(task_id, dependencies):
    """ Internal helper collects all the dependencies of the task, and returns
      the Airflow equivalent python sytax for specifying them.
    """
    set_upstream_statements = ''
    for dependency in dependencies:
      set_upstream_statements = set_upstream_statements + \
          '{0}.set_upstream({1})'.format(task_id, dependency) + '\n'
    return set_upstream_statements

  @staticmethod
  def _get_operator_classname(task_detail_type):
    """ Internal helper gets the name of the Airflow operator class. We maintain
      this in a map, so this method really returns the enum name, concatenated
      with the string "Operator".
    """
    task_type_to_operator_prefix_mapping = {
      'pydatalab.bq.execute': 'Execute',
      'pydatalab.bq.extract': 'Extract',
      'pydatalab.bq.load': 'Load',
    }
    operator_class_prefix = task_type_to_operator_prefix_mapping.get(
        task_detail_type)
    format_string = '{0}Operator'
    if operator_class_prefix is not None:
      return format_string.format(operator_class_prefix)
    return format_string.format(task_detail_type)

  @staticmethod
  def _get_operator_param_name_and_values(operator_class_name, task_details):
    """ Internal helper gets the name of the python parameter for the Airflow operator class. In
      some cases, we do not expose the airflow parameter name in its native form, but choose to
      expose a name that's more standard for Datalab, or one that's more friendly. For example,
      Airflow's BigQueryOperator uses 'bql' for the query string, but we want %%bq users in Datalab
      to use 'query'. Hence, a few substitutions that are specific to the Airflow operator need to
      be made.

      Similarly, we the parameter value could come from the notebook's context. All that happens
      here.

      Returns:
        Dict containing _only_ the keys and values that are required in Airflow operator definition.
      This requires a substituting existing keys in the dictionary with their Airflow equivalents (
      i.e. by adding new keys, and removing the existing ones).
    """

    # We make a clone and then remove 'type' and 'up_stream' since these aren't needed for the
    # the operator's parameters.
    operator_task_details = task_details.copy()
    if 'type' in operator_task_details.keys():
      del operator_task_details['type']
    if 'up_stream' in operator_task_details.keys():
      del operator_task_details['up_stream']

    # We special-case certain operators if we do some translation of the parameter names. This is
    # usually the case when we use syntactic sugar to expose the functionality.
    if (operator_class_name == 'BigQueryOperator'):
      return Pipeline._get_bq_execute_params(operator_task_details)
    if (operator_class_name == 'BigQueryToCloudStorageOperator'):
      return Pipeline._get_bq_extract_params(operator_task_details)
    if (operator_class_name == 'GoogleCloudStorageToBigQueryOperator'):
      return Pipeline._get_bq_load_params(operator_task_details)
    return operator_task_details

  @staticmethod
  def _get_bq_execute_params(operator_task_details):
    if 'query' in operator_task_details:
      operator_task_details['bql'] = operator_task_details['query'].sql
      del operator_task_details['query']

    if 'parameters' in operator_task_details:
      operator_task_details['query_params'] = Pipeline._get_query_parameters(
        operator_task_details['parameters'])
      del operator_task_details['parameters']

    # Add over-rides of Airflow defaults here.
    if 'use_legacy_sql' not in operator_task_details:
      operator_task_details['use_legacy_sql'] = False

    return operator_task_details

  @staticmethod
  def _get_query_parameters(input_query_parameters):
    """Extract query parameters from dict if provided
    Also validates the cell body schema using jsonschema to catch errors. This validation isn't
    complete, however; it does not validate recursive schemas, but it acts as a good filter
    against most simple schemas.

    Args:
      operator_task_details: dict of input param names to values.

    Returns:
      Validated object containing query parameters.
    """
    parsed_params = []
    if input_query_parameters:
      for param in input_query_parameters:
        parsed_params.append({
          'name': param['name'],
          'parameterType': {
            'type': param['type']
          },
          'parameterValue': {
            'value': param['value']
          }
        })
    return parsed_params

  @staticmethod
  def _get_bq_extract_params(operator_task_details):
    if 'table' in operator_task_details:
      table = bigquery.commands._bigquery._get_table(operator_task_details['table'])
      operator_task_details['source_project_dataset_table'] = table.full_name
      del operator_task_details['table']
    if 'path' in operator_task_details:
      operator_task_details['destination_cloud_storage_uris'] = '[{0}]'.format(
          operator_task_details['path'])
      del operator_task_details['path']
    if 'format' in operator_task_details:
      operator_task_details['export_format'] = 'CSV' if operator_task_details['format'] == 'csv' \
        else 'NEWLINE_DELIMITED_JSON'
      del operator_task_details['format']
    if 'delimiter' in operator_task_details:
      operator_task_details['field_delimiter'] = operator_task_details['delimiter']
      del operator_task_details['delimiter']
    if 'compress' in operator_task_details:
      operator_task_details['compression'] = 'GZIP' if operator_task_details['compress'] else 'NONE'
      del operator_task_details['compress']
    if 'header' in operator_task_details:
      operator_task_details['print_header'] = operator_task_details['header']
      del operator_task_details['header']

    return operator_task_details

  @staticmethod
  def _get_bq_load_params(operator_task_details):
    if 'table' in operator_task_details:
      table = bigquery.commands._bigquery._get_table(operator_task_details['table'])
      if not table:
        table = bigquery.Table(operator_task_details['table'])
        # TODO(rajivpb): Ensure that mode == create here.
      operator_task_details['destination_project_dataset_table'] = table.full_name
      del operator_task_details['table']

    if 'format' in operator_task_details:
      operator_task_details['export_format'] = 'CSV' if operator_task_details['format'] == 'csv' \
        else 'NEWLINE_DELIMITED_JSON'
      del operator_task_details['format']

    if 'delimiter' in operator_task_details:
      operator_task_details['field_delimiter'] = operator_task_details['delimiter']
      del operator_task_details['delimiter']

    if 'skip' in operator_task_details:
      operator_task_details['skip_leading_rows'] = operator_task_details['skip']
      del operator_task_details['skip']

    if 'path' in operator_task_details:
      bucket, source_object = Pipeline._get_bucket_and_source_object(operator_task_details['path'])
      operator_task_details['bucket'] = bucket
      operator_task_details['source_objects'] = source_object
      del operator_task_details['path']

    return operator_task_details

  @staticmethod
  def _get_bucket_and_source_object(gcs_path):
    return gcs_path.split('/')[2], '/'.join(gcs_path.split('/')[3:])<|MERGE_RESOLUTION|>--- conflicted
+++ resolved
@@ -153,14 +153,8 @@
       param_string = param_string % self._airflow_macros
       full_param_string = full_param_string + param_string
 
-<<<<<<< HEAD
     return '{0} = {1}({2}, dag=dag)\n'.format(task_id, operator_classname, full_param_string)
-=======
-    return '{0} = {1}({2}, dag=dag)\n'.format(
-        task_id,
-        operator_classname,
-        full_param_string)
->>>>>>> cbc0a372
+
 
   @staticmethod
   def _get_param_format_string(param_value):
