--- conflicted
+++ resolved
@@ -29,20 +29,13 @@
 from airflow.contrib.operators.bigquery_to_bigquery import BigQueryToBigQueryOperator
 from airflow.contrib.operators.bigquery_to_gcs import BigQueryToCloudStorageOperator
 from airflow.contrib.operators.gcs_to_bq import GoogleCloudStorageToBigQueryOperator
-<<<<<<< HEAD
 from google.datalab.contrib.bigquery.operators._bq_load_operator import LoadOperator
 from google.datalab.contrib.bigquery.operators._bq_execute_operator import ExecuteOperator
 from google.datalab.contrib.bigquery.operators._bq_extract_operator import ExtractOperator
-=======
-from google.datalab.contrib.bigquery.operators.bq_load_operator import LoadOperator
-from google.datalab.contrib.bigquery.operators.bq_execute_operator import ExecuteOperator
-from google.datalab.contrib.bigquery.operators.bq_extract_operator import ExtractOperator
->>>>>>> c27a33ab
 from datetime import timedelta
 from pytz import timezone
 """
 
-<<<<<<< HEAD
   _airflow_macros = {
     'ds': '{{ ds }}',
     'yesterday_ds': '{{ yesterday_ds }}',
@@ -55,8 +48,6 @@
     'execution_date': '{{ execution_date }}',
   }
 
-=======
->>>>>>> c27a33ab
   def __init__(self, name, pipeline_spec):
     """ Initializes an instance of a Pipeline object.
 
@@ -92,12 +83,8 @@
     start_datetime_obj = self._pipeline_spec.get('schedule').get('start')
     end_datetime_obj = self._pipeline_spec.get('schedule').get('end')
 
-<<<<<<< HEAD
-    default_args = Pipeline._get_default_args(start_datetime_obj, end_datetime_obj)
-=======
     default_args = Pipeline._get_default_args(start_datetime_obj, end_datetime_obj,
                                               self._pipeline_spec.get('emails'))
->>>>>>> c27a33ab
     dag_definition = self._get_dag_definition(
         self._pipeline_spec.get('schedule')['interval'])
 
@@ -114,11 +101,6 @@
         task_definitions + up_steam_statements
 
   @staticmethod
-<<<<<<< HEAD
-  def _get_default_args(start, end):
-    start_date_str = Pipeline._get_datetime_expr_str(start)
-    end_date_str = Pipeline._get_datetime_expr_str(end)
-=======
   def _get_default_args(start, end, emails):
     start_date_str = Pipeline._get_datetime_expr_str(start)
     end_date_str = Pipeline._get_datetime_expr_str(end)
@@ -127,17 +109,12 @@
     if emails:
       email_list = emails.split(',')
 
->>>>>>> c27a33ab
     # TODO(rajivpb): Get the email address in some other way.
     airflow_default_args_format = """
 default_args = {{
     'owner': 'Datalab',
     'depends_on_past': False,
-<<<<<<< HEAD
-    'email': ['foo@bar.com'],
-=======
     'email': {2},
->>>>>>> c27a33ab
     'start_date': {0},
     'end_date': {1},
     'email_on_failure': True,
@@ -147,11 +124,7 @@
 }}
 
 """
-<<<<<<< HEAD
-    return airflow_default_args_format.format(start_date_str, end_date_str)
-=======
     return airflow_default_args_format.format(start_date_str, end_date_str, email_list)
->>>>>>> c27a33ab
 
   @staticmethod
   def _get_datetime_expr_str(datetime_obj):
