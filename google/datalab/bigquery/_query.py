# Copyright 2015 Google Inc. All rights reserved.
#
# Licensed under the Apache License, Version 2.0 (the "License"); you may not use this file except
# in compliance with the License. You may obtain a copy of the License at
#
# http://www.apache.org/licenses/LICENSE-2.0
#
# Unless required by applicable law or agreed to in writing, software distributed under the License
# is distributed on an "AS IS" BASIS, WITHOUT WARRANTIES OR CONDITIONS OF ANY KIND, either express
# or implied. See the License for the specific language governing permissions and limitations under
# the License.

"""Implements Query BigQuery API."""
from __future__ import absolute_import
from __future__ import unicode_literals
from builtins import object

import google.datalab
import google.datalab.data
import google.datalab.utils

from ._query_output import QueryOutput
from . import _api
from . import _federated_table
from . import _query_job
from . import _sampling
from . import _udf
from . import _utils


class Query(object):
  """Represents a Query object that encapsulates a BigQuery SQL query.

  This object can be used to execute SQL queries and retrieve results.
  """

<<<<<<< HEAD
  def __init__(self, sql, context=None, values=None, udfs=None, data_sources=None,
               subqueries=None):
=======
  def __init__(self, sql, context=None, values=None, udfs=None, data_sources=None):
>>>>>>> 352d9a42
    """Initializes an instance of a Query object.

    Args:
      sql: the BigQuery SQL query string to execute, or a SqlStatement object. The latter will
          have any variable references replaced before being associated with the Query (i.e.
          once constructed the SQL associated with a Query is static).

          It is possible to have variable references in a query string too provided the variables
          are passed as keyword arguments to this constructor.

      context: an optional Context object providing project_id and credentials. If a specific
          project id or credentials are unspecified, the default ones configured at the global
          level are used.
      values: a dictionary used to expand variables if passed a SqlStatement or a string with
          variable references.
      udfs: list of UDFs referenced in the SQL.
      data_sources: dictionary of federated (external) tables referenced in the SQL.
<<<<<<< HEAD
      subqueries: list of subqueries referenced in the SQL
=======
>>>>>>> 352d9a42

    Raises:
      Exception if expansion of any variables failed.
      """
    if context is None:
      context = google.datalab.Context.default()
    self._context = context
    self._api = _api.Api(context)
    self._data_sources = data_sources
    self._udfs = udfs
    self._subqueries = subqueries
    self._values = values

    if data_sources is None:
      data_sources = {}

    self._code = None
    self._imports = []
<<<<<<< HEAD
    if self._values is None:
      self._values = {}
=======
    if values is None:
      values = {}
>>>>>>> 352d9a42

    self._sql = google.datalab.data.SqlModule.expand(sql, self._values)

    def _validate_object(obj):
      if not self._values.__contains__(obj):
        raise Exception('Cannot find object %s.' % obj)

    # Validate subqueries and UDFs when adding them to query
    if self._subqueries:
      for subquery in self._subqueries:
        _validate_object(subquery)
    if self._udfs:
      for udf in self._udfs:
        _validate_object(udf)

    # We need to take care not to include the same UDF code twice so we use sets.
    udfs = set(udfs if udfs else [])
    for value in list(self._values.values()):
      if isinstance(value, _udf.UDF):
        udfs.add(value)
    included_udfs = set([])

    self._external_tables = None
    if len(data_sources):
      self._external_tables = {}
      for name, table in list(data_sources.items()):
        if table.schema is None:
          raise Exception('Referenced external table %s has no known schema' % name)
        self._external_tables[name] = table._to_query_json()

  def _expanded_sql(self, sampling=None):
    """Get the expanded SQL of this object, including all subqueries, UDFs, and external datasources

    Returns:
      The expanded SQL string of this object
    """

    udfs = set()
    subqueries = set()
    expanded_sql = ''

    def _recurse_subqueries(query):
      """Recursively scan subqueries and add their pieces to global scope udfs and subqueries
      """
      if query._subqueries:
        subqueries.update(query._subqueries)
      if query._udfs:
        udfs.update(set(query._udfs))
      if query._subqueries:
        for subquery in query._subqueries:
          _recurse_subqueries(self._values[subquery])

    subqueries_sql = udfs_sql = ''
    _recurse_subqueries(self)

    if udfs:
      expanded_sql += '\n'.join([self._values[udf]._expanded_sql() for udf in udfs])
      expanded_sql += '\n'

    if subqueries:
      expanded_sql += 'WITH ' + \
                      ',\n'.join(['%s AS (%s)' % (sq, self._values[sq]._sql) for sq in subqueries])
      expanded_sql += '\n'

    expanded_sql += sampling(self._sql) if sampling else self._sql

    return expanded_sql

  def _repr_sql_(self):
    """Creates a SQL representation of this object.

    Returns:
      The SQL representation to use when embedding this object into other SQL.
    """
    return '(%s)' % self.sql

  def __str__(self):
    """Creates a string representation of this object.

    Returns:
      The string representation of this object (the unmodified SQL).
    """
    return self._sql

  def __repr__(self):
    """Creates a friendly representation of this object.

    Returns:
      The friendly representation of this object (the unmodified SQL).
    """
    return self._sql

  @property
  def sql(self):
    """ Get the SQL for the query. """
    return self._expanded_sql()

  @property
  def scripts(self):
    """ Get the code for any Javascript UDFs used in the query. """
    return self._code

  def execute_dry_run(self):
    """Dry run a query, to check the validity of the query and return some useful statistics.

    Returns:
      A dict with 'cacheHit' and 'totalBytesProcessed' fields.
    Raises:
      An exception if the query was malformed.
    """
    try:
      query_result = self._api.jobs_insert_query(self.sql, self._code, self._imports, dry_run=True,
                                                 table_definitions=self._external_tables)
    except Exception as e:
      raise e
    return query_result['statistics']['query']

  def execute_async(self, output_options=None, sampling=None):
    """ Initiate the query and return a QueryJob.

    Args:
      output_options: a QueryOutput object describing how to execute the query
      sampling: sampling function to use. No sampling is done if None. See bigquery.Sampling
    Returns:
      A Job object that can wait on creating a table or exporting to a file
      If the output is a table, the Job object additionally has run statistics
      and query results
    Raises:
      Exception if query could not be executed.
    """

    # Default behavior is to execute to a table
    if output_options == None:
      output_options = QueryOutput.table()

    # First, execute the query into a table, using a temporary one if no name is specified
    batch = output_options.priority == 'low'
    append = output_options.table_mode == 'append'
    overwrite = output_options.table_mode == 'overwrite'
    table_name = output_options.table_name
    if table_name is not None:
      table_name = _utils.parse_table_name(table_name, self._api.project_id)

    sql = self._expanded_sql(sampling)

    try:
      query_result = self._api.jobs_insert_query(sql, self._code, self._imports,
                                                 table_name=table_name,
                                                 append=append,
                                                 overwrite=overwrite,
                                                 use_cache=output_options.use_cache,
                                                 batch=batch,
                                                 allow_large_results=output_options.allow_large_results,
                                                 table_definitions=self._external_tables)
    except Exception as e:
      raise e
    if 'jobReference' not in query_result:
      raise Exception('Unexpected response from server')

    job_id = query_result['jobReference']['jobId']
    if not table_name:
      try:
        destination = query_result['configuration']['query']['destinationTable']
        table_name = (destination['projectId'], destination['datasetId'], destination['tableId'])
      except KeyError:
        # The query was in error
        raise Exception(_utils.format_query_errors(query_result['status']['errors']))

    execute_job = _query_job.QueryJob(job_id, table_name, sql, context=self._context)

    # If all we need is to execute the query to a table, we're done
    if output_options.type == 'table':
      return execute_job
    # Otherwise, build an async Job that waits on the query execution then carries out
    # the specific export operation
    else:
      export_job = export_args = export_kwargs = None
      if output_options.type == 'file':
        if output_options.file_path.startswith('gs://'):
          export_func = execute_job.result().extract
          export_args = [output_options.file_path]
          export_kwargs = {
                            'format': output_options.file_format,
                            'csv_delimiter': output_options.csv_delimiter,
                            'csv_header': output_options.csv_header,
                            'compress': output_options.compress_file
                          }
        else:
          export_func = execute_job.result()._to_file
          export_args = [output_options.file_path]
          export_kwargs = {
                            'format': output_options.file_format,
                            'csv_delimiter': output_options.csv_delimiter,
                            'csv_header': output_options.csv_header
                          }
      elif output_options.type == 'dataframe':
        export_func = execute_job.result()._to_dataframe
        export_args = []
        export_kwargs = {
                          'start_row': output_options.dataframe_start_row,
                          'max_rows': output_options.dataframe_max_rows
                        }

      # Perform the export operation with the specified parameters
      export_func = google.datalab.utils.async_function(export_func)
      return export_func(*export_args, **export_kwargs)

  def execute(self, output_options=None, sampling=None):
    """ Initiate the query and return a QueryJob.

    Args:
      output_options: a QueryOutput object describing how to execute the query
      sampling: sampling function to use. No sampling is done if None. See bigquery.Sampling
    Returns:
      A Job object that can be used to get the query results, or export to a file or dataframe
    Raises:
      Exception if query could not be executed.
    """
    return self.execute_async(output_options, sampling=sampling).wait()
<<<<<<< HEAD

  def to_view(self, view_name):
    """ Create a View from this Query.

    Args:
      view_name: the name of the View either as a string or a 3-part tuple
          (projectid, datasetid, name).

    Returns:
      A View for the Query.
    """
    # Do the import here to avoid circular dependencies at top-level.
    from . import _view
    return _view.View(view_name, self._context).create(self.sql)
=======
>>>>>>> 352d9a42
<|MERGE_RESOLUTION|>--- conflicted
+++ resolved
@@ -34,12 +34,8 @@
   This object can be used to execute SQL queries and retrieve results.
   """
 
-<<<<<<< HEAD
   def __init__(self, sql, context=None, values=None, udfs=None, data_sources=None,
                subqueries=None):
-=======
-  def __init__(self, sql, context=None, values=None, udfs=None, data_sources=None):
->>>>>>> 352d9a42
     """Initializes an instance of a Query object.
 
     Args:
@@ -57,10 +53,7 @@
           variable references.
       udfs: list of UDFs referenced in the SQL.
       data_sources: dictionary of federated (external) tables referenced in the SQL.
-<<<<<<< HEAD
       subqueries: list of subqueries referenced in the SQL
-=======
->>>>>>> 352d9a42
 
     Raises:
       Exception if expansion of any variables failed.
@@ -79,13 +72,8 @@
 
     self._code = None
     self._imports = []
-<<<<<<< HEAD
     if self._values is None:
       self._values = {}
-=======
-    if values is None:
-      values = {}
->>>>>>> 352d9a42
 
     self._sql = google.datalab.data.SqlModule.expand(sql, self._values)
 
@@ -304,21 +292,4 @@
     Raises:
       Exception if query could not be executed.
     """
-    return self.execute_async(output_options, sampling=sampling).wait()
-<<<<<<< HEAD
-
-  def to_view(self, view_name):
-    """ Create a View from this Query.
-
-    Args:
-      view_name: the name of the View either as a string or a 3-part tuple
-          (projectid, datasetid, name).
-
-    Returns:
-      A View for the Query.
-    """
-    # Do the import here to avoid circular dependencies at top-level.
-    from . import _view
-    return _view.View(view_name, self._context).create(self.sql)
-=======
->>>>>>> 352d9a42
+    return self.execute_async(output_options, sampling=sampling).wait()