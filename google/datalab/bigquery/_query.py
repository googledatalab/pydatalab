# Copyright 2015 Google Inc. All rights reserved.
#
# Licensed under the Apache License, Version 2.0 (the "License"); you may not use this file except
# in compliance with the License. You may obtain a copy of the License at
#
# http://www.apache.org/licenses/LICENSE-2.0
#
# Unless required by applicable law or agreed to in writing, software distributed under the License
# is distributed on an "AS IS" BASIS, WITHOUT WARRANTIES OR CONDITIONS OF ANY KIND, either express
# or implied. See the License for the specific language governing permissions and limitations under
# the License.

"""Implements Query BigQuery API."""
from __future__ import absolute_import
from __future__ import unicode_literals
from builtins import object

import google.datalab
import google.datalab.data
import google.datalab.utils

from ._query_output import QueryOutput
from . import _api
from . import _query_job
from . import _sampling
from . import _udf
from . import _utils


class Query(object):
  """Represents a Query object that encapsulates a BigQuery SQL query.

  This object can be used to execute SQL queries and retrieve results.
  """

  def __init__(self, sql, env=None, udfs=None, data_sources=None,
               subqueries=None):
    """Initializes an instance of a Query object.

    Args:
      sql: the BigQuery SQL query string to execute
      env: a dictionary containing objects from the query execution context, used to get references
          to UDFs, subqueries, and external data sources referenced by the query
      udfs: list of UDFs referenced in the SQL.
      data_sources: dictionary of external data sources referenced in the SQL.
      subqueries: list of subqueries referenced in the SQL

    Raises:
      Exception if expansion of any variables failed.
      """
    self._sql = sql
    self._data_sources = data_sources
    self._udfs = udfs
    self._subqueries = subqueries
    self._env = env or {}

    if data_sources is None:
      data_sources = {}

    self._code = None

    def _validate_object(obj):
      if not self._env.__contains__(obj):
        raise Exception('Cannot find object %s.' % obj)

    # Validate subqueries and UDFs when adding them to query
    if self._subqueries:
      for subquery in self._subqueries:
        _validate_object(subquery)
    if self._udfs:
      for udf in self._udfs:
        _validate_object(udf)

    self._external_tables = None
    if len(data_sources):
      self._external_tables = {}
      for name, table in list(data_sources.items()):
        if table.schema is None:
          raise Exception('Referenced external table %s has no known schema' % name)
        self._external_tables[name] = table._to_query_json()

  def _expanded_sql(self, sampling=None):
    """Get the expanded SQL of this object, including all subqueries, UDFs, and external datasources

    Returns:
      The expanded SQL string of this object
    """

    udfs = set()
    subqueries = set()
    expanded_sql = ''

    def _recurse_subqueries(query):
      """Recursively scan subqueries and add their pieces to global scope udfs and subqueries
      """
      if query._subqueries:
        subqueries.update(query._subqueries)
      if query._udfs:
        udfs.update(set(query._udfs))
      if query._subqueries:
        for subquery in query._subqueries:
          _recurse_subqueries(self._env[subquery])

    subqueries_sql = udfs_sql = ''
    _recurse_subqueries(self)

    if udfs:
      expanded_sql += '\n'.join([self._env[udf]._expanded_sql() for udf in udfs])
      expanded_sql += '\n'

    if subqueries:
      expanded_sql += 'WITH ' + \
                      ',\n'.join(['%s AS (%s)' % (sq, self._env[sq]._sql) for sq in subqueries])
      expanded_sql += '\n'

    expanded_sql += sampling(self._sql) if sampling else self._sql

    return expanded_sql

  def _repr_sql_(self):
    """Creates a SQL representation of this object.

    Returns:
      The SQL representation to use when embedding this object into other SQL.
    """
    return '(%s)' % self.sql

  def __str__(self):
    """Creates a string representation of this object.

    Returns:
      The string representation of this object (the unmodified SQL).
    """
    return self._sql

  def __repr__(self):
    """Creates a friendly representation of this object.

    Returns:
      The friendly representation of this object (the unmodified SQL).
    """
    return self._sql

  @property
  def sql(self):
    """ Get the SQL for the query. """
    return self._expanded_sql()

  @property
  def udfs(self):
    """ Get the code for any Javascript UDFs used in the query. """
    return self._code

<<<<<<< HEAD
  def execute_dry_run(self, context=None, query_params=None):
=======
  def dry_run(self, context=None):
>>>>>>> ef67bbf4
    """Dry run a query, to check the validity of the query and return some useful statistics.

    Args:
      context: an optional Context object providing project_id and credentials. If a specific
          project id or credentials are unspecified, the default ones configured at the global
          level are used.
      query_params: a dictionary containing query parameter types and values, passed to BigQuery.

    Returns:
      A dict with 'cacheHit' and 'totalBytesProcessed' fields.
    Raises:
      An exception if the query was malformed.
    """

    context = context or google.datalab.Context.default()
    api = _api.Api(context)
    try:
      query_result = api.jobs_insert_query(self.sql, self._code, dry_run=True,
                                           table_definitions=self._external_tables,
                                           query_params=query_params)
    except Exception as e:
      raise e
    return query_result['statistics']['query']

  def execute_async(self, output_options=None, sampling=None, context=None, query_params=None):
    """ Initiate the query and return a QueryJob.

    Args:
      output_options: a QueryOutput object describing how to execute the query
      sampling: sampling function to use. No sampling is done if None. See bigquery.Sampling
      context: an optional Context object providing project_id and credentials. If a specific
          project id or credentials are unspecified, the default ones configured at the global
          level are used.
      query_params: a dictionary containing query parameter types and values, passed to BigQuery.
    Returns:
      A Job object that can wait on creating a table or exporting to a file
      If the output is a table, the Job object additionally has run statistics
      and query results
    Raises:
      Exception if query could not be executed.
    """

    # Default behavior is to execute to a table
    if output_options == None:
      output_options = QueryOutput.table()

    # First, execute the query into a table, using a temporary one if no name is specified
    batch = output_options.priority == 'low'
    append = output_options.table_mode == 'append'
    overwrite = output_options.table_mode == 'overwrite'
    table_name = output_options.table_name
    context = context or google.datalab.Context.default()
    api = _api.Api(context)
    if table_name is not None:
      table_name = _utils.parse_table_name(table_name, api.project_id)

    sql = self._expanded_sql(sampling)

    try:
      query_result = api.jobs_insert_query(sql, self._code, table_name=table_name,
                                           append=append, overwrite=overwrite, batch=batch,
                                           use_cache=output_options.use_cache,
                                           allow_large_results=output_options.allow_large_results,
                                           table_definitions=self._external_tables,
                                           query_params=query_params)
    except Exception as e:
      raise e
    if 'jobReference' not in query_result:
      raise Exception('Unexpected response from server')

    job_id = query_result['jobReference']['jobId']
    if not table_name:
      try:
        destination = query_result['configuration']['query']['destinationTable']
        table_name = (destination['projectId'], destination['datasetId'], destination['tableId'])
      except KeyError:
        # The query was in error
        raise Exception(_utils.format_query_errors(query_result['status']['errors']))

    execute_job = _query_job.QueryJob(job_id, table_name, sql, context=context)

    # If all we need is to execute the query to a table, we're done
    if output_options.type == 'table':
      return execute_job
    # Otherwise, build an async Job that waits on the query execution then carries out
    # the specific export operation
    else:
      export_job = export_args = export_kwargs = None
      if output_options.type == 'file':
        if output_options.file_path.startswith('gs://'):
          export_func = execute_job.result().extract
          export_args = [output_options.file_path]
          export_kwargs = {
                            'format': output_options.file_format,
                            'csv_delimiter': output_options.csv_delimiter,
                            'csv_header': output_options.csv_header,
                            'compress': output_options.compress_file
                          }
        else:
          export_func = execute_job.result()._to_file
          export_args = [output_options.file_path]
          export_kwargs = {
                            'format': output_options.file_format,
                            'csv_delimiter': output_options.csv_delimiter,
                            'csv_header': output_options.csv_header
                          }
      elif output_options.type == 'dataframe':
        export_func = execute_job.result()._to_dataframe
        export_args = []
        export_kwargs = {
                          'start_row': output_options.dataframe_start_row,
                          'max_rows': output_options.dataframe_max_rows
                        }

      # Perform the export operation with the specified parameters
      export_func = google.datalab.utils.async_function(export_func)
      return export_func(*export_args, **export_kwargs)

  def execute(self, output_options=None, sampling=None, context=None, query_params=None):
    """ Initiate the query and return a QueryJob.

    Args:
      output_options: a QueryOutput object describing how to execute the query
      sampling: sampling function to use. No sampling is done if None. See bigquery.Sampling
      context: an optional Context object providing project_id and credentials. If a specific
          project id or credentials are unspecified, the default ones configured at the global
          level are used.
    Returns:
      A Job object that can be used to get the query results, or export to a file or dataframe
    Raises:
      Exception if query could not be executed.
    """
    return self.execute_async(output_options, sampling=sampling, context=context,
                              query_params=query_params).wait()<|MERGE_RESOLUTION|>--- conflicted
+++ resolved
@@ -151,11 +151,7 @@
     """ Get the code for any Javascript UDFs used in the query. """
     return self._code
 
-<<<<<<< HEAD
-  def execute_dry_run(self, context=None, query_params=None):
-=======
-  def dry_run(self, context=None):
->>>>>>> ef67bbf4
+  def dry_run(self, context=None, query_params=None):
     """Dry run a query, to check the validity of the query and return some useful statistics.
 
     Args:
