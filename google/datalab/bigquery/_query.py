--- conflicted
+++ resolved
@@ -236,23 +236,4 @@
     Raises:
       Exception if query could not be executed.
     """
-<<<<<<< HEAD
-    return self.execute_async(output_options, sampling=sampling,
-                              dialect=dialect, billing_tier=billing_tier).wait()
-=======
     return self.execute_async(output_options, sampling=sampling).wait()
-
-  def to_view(self, view_name):
-    """ Create a View from this Query.
-
-    Args:
-      view_name: the name of the View either as a string or a 3-part tuple
-          (projectid, datasetid, name).
-
-    Returns:
-      A View for the Query.
-    """
-    # Do the import here to avoid circular dependencies at top-level.
-    from . import _view
-    return _view.View(view_name, self._context).create(self._sql)
->>>>>>> db1c1783
