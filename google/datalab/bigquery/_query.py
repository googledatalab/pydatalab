--- conflicted
+++ resolved
@@ -368,11 +368,8 @@
     return parsed_params
 
   @staticmethod
-<<<<<<< HEAD
+
   def resolve_parameters(value, parameters, date_time=datetime.datetime.now(), macros=False):
-=======
-  def resolve_parameters(value, parameters, date_time=datetime.datetime.now()):
->>>>>>> 75f1bbdf
     """ Resolve a format modifier with the corresponding value.
 
     Args:
@@ -387,11 +384,7 @@
           parameter-values. E.g. if value is <project-id>.<dataset-id>.logs_%(_ds)s, the returned
           value is something like <project-id>.<dataset-id>.logs_2017-12-21
     """
-<<<<<<< HEAD
     merged_parameters = Query.merge_parameters(parameters, date_time=date_time, macros=macros,
-=======
-    merged_parameters = Query.merge_parameters(parameters, date_time=date_time, macros=False,
->>>>>>> 75f1bbdf
                                                types_and_values=False)
     return Query._resolve_parameters(value, merged_parameters)
 
