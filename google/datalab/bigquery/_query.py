# Copyright 2015 Google Inc. All rights reserved.
#
# Licensed under the Apache License, Version 2.0 (the "License"); you may not use this file except
# in compliance with the License. You may obtain a copy of the License at
#
# http://www.apache.org/licenses/LICENSE-2.0
#
# Unless required by applicable law or agreed to in writing, software distributed under the License
# is distributed on an "AS IS" BASIS, WITHOUT WARRANTIES OR CONDITIONS OF ANY KIND, either express
# or implied. See the License for the specific language governing permissions and limitations under
# the License.

"""Implements Query BigQuery API."""
from __future__ import absolute_import
from __future__ import unicode_literals
from builtins import object

import google.datalab
import google.datalab.data
import google.datalab.utils

from ._query_output import QueryOutput
from . import _api
from . import _federated_table
from . import _query_job
from . import _sampling
from . import _udf
from . import _utils


class Query(object):
  """Represents a Query object that encapsulates a BigQuery SQL query.

  This object can be used to execute SQL queries and retrieve results.
  """

  def __init__(self, sql, context=None, values=None, udfs=None, data_sources=None,
               subqueries=None, **kwargs):
    """Initializes an instance of a Query object.
       Note that either values or kwargs may be used, but not both.

    Args:
      sql: the BigQuery SQL query string to execute, or a SqlStatement object. The latter will
          have any variable references replaced before being associated with the Query (i.e.
          once constructed the SQL associated with a Query is static).

          It is possible to have variable references in a query string too provided the variables
          are passed as keyword arguments to this constructor.

      context: an optional Context object providing project_id and credentials. If a specific
          project id or credentials are unspecified, the default ones configured at the global
          level are used.
      values: a dictionary used to expand variables if passed a SqlStatement or a string with
          variable references.
      udfs: list of UDFs referenced in the SQL.
      data_sources: dictionary of federated (external) tables referenced in the SQL.
      subqueries: list of subqueries referenced in the SQL
      kwargs: arguments to use when expanding the variables if passed a SqlStatement
          or a string with variable references.

    Raises:
      Exception if expansion of any variables failed.
      """
    if context is None:
      context = google.datalab.Context.default()
    self._context = context
    self._api = _api.Api(context)
    self._data_sources = data_sources
    self._udfs = udfs
    self._subqueries = subqueries
    self._values = values

    if data_sources is None:
      data_sources = {}

    self._code = None
    self._imports = []
    if self._values is None:
      self._values = kwargs

    self._sql = google.datalab.data.SqlModule.expand(sql, self._values)

    def _validate_object(obj):
      if not self._values.__contains__(obj):
        raise Exception('Cannot find object %s.' % obj)

    # Validate subqueries and UDFs when adding them to query
    if self._subqueries:
      for subquery in self._subqueries:
        _validate_object(subquery)
    if self._udfs:
      for udf in self._udfs:
        _validate_object(udf)

    # We need to take care not to include the same UDF code twice so we use sets.
    udfs = set(udfs if udfs else [])
    for value in list(self._values.values()):
      if isinstance(value, _udf.UDF):
        udfs.add(value)
    included_udfs = set([])

    self._external_tables = None
    if len(data_sources):
      self._external_tables = {}
      for name, table in list(data_sources.items()):
        if table.schema is None:
          raise Exception('Referenced external table %s has no known schema' % name)
        self._external_tables[name] = table._to_query_json()

  def _expanded_sql(self, sampling=None):
    """Get the expanded SQL of this object, including all subqueries, UDFs, and external datasources

    Returns:
      The expanded SQL string of this object
    """

    udfs = set()
    subqueries = set()
    expanded_sql = ''

    def _recurse_subqueries(query):
      """Recursively scan subqueries and add their pieces to global scope udfs and subqueries
      """
      if query._subqueries:
        subqueries.update(query._subqueries)
      if query._udfs:
        udfs.update(set(query._udfs))
      if query._subqueries:
        for subquery in query._subqueries:
          subquery = self._values[subquery]
          _recurse_subqueries(subquery)

    subqueries_sql = udfs_sql = ''
    _recurse_subqueries(self)

    if udfs:
      expanded_sql += '\n'.join([self._values[udf]._expanded_sql() for udf in udfs])
      expanded_sql += '\n'

    if subqueries:
      expanded_sql += 'WITH ' + \
                      ',\n'.join(['%s AS (%s)' % (sq, self._values[sq]._sql) for sq in subqueries])
      expanded_sql += '\n'

    expanded_sql += sampling(self._sql) if sampling else self._sql

    return expanded_sql

  def _repr_sql_(self):
    """Creates a SQL representation of this object.

    Returns:
      The SQL representation to use when embedding this object into other SQL.
    """
    return '(%s)' % self.sql

  def __str__(self):
    """Creates a string representation of this object.

    Returns:
      The string representation of this object (the unmodified SQL).
    """
    return self._sql

  def __repr__(self):
    """Creates a friendly representation of this object.

    Returns:
      The friendly representation of this object (the unmodified SQL).
    """
    return self._sql

  @property
  def sql(self):
    """ Get the SQL for the query. """
    return self._expanded_sql()

  @property
  def scripts(self):
    """ Get the code for any Javascript UDFs used in the query. """
    return self._code

  def execute_dry_run(self):
    """Dry run a query, to check the validity of the query and return some useful statistics.

    Returns:
      A dict with 'cacheHit' and 'totalBytesProcessed' fields.
    Raises:
      An exception if the query was malformed.
    """
    try:
<<<<<<< HEAD
      query_result = self._api.jobs_insert_query(self.sql, self._code, self._imports, dry_run=True,
                                                 table_definitions=self._external_tables, dialect=dialect,
                                                 billing_tier=billing_tier)
=======
      query_result = self._api.jobs_insert_query(self._sql, self._code, self._imports, dry_run=True,
                                                 table_definitions=self._external_tables)
>>>>>>> db1c1783
    except Exception as e:
      raise e
    return query_result['statistics']['query']

  def execute_async(self, output_options=None, sampling=None):
    """ Initiate the query and return a QueryJob.

    Args:
      output_options: a QueryOutput object describing how to execute the query
      sampling: sampling function to use. No sampling is done if None. See bigquery.Sampling
    Returns:
      A Job object that can wait on creating a table or exporting to a file
      If the output is a table, the Job object additionally has run statistics
      and query results
    Raises:
      Exception if query could not be executed.
    """

    # Default behavior is to execute to a table
    if output_options == None:
      output_options = QueryOutput.table()

    # First, execute the query into a table, using a temporary one if no name is specified
    batch = output_options.priority == 'low'
    append = output_options.table_mode == 'append'
    overwrite = output_options.table_mode == 'overwrite'
    table_name = output_options.table_name
    if table_name is not None:
      table_name = _utils.parse_table_name(table_name, self._api.project_id)

    sql = self._expanded_sql(sampling)

    try:
      query_result = self._api.jobs_insert_query(sql, self._code, self._imports,
                                                 table_name=table_name,
                                                 append=append,
                                                 overwrite=overwrite,
                                                 use_cache=output_options.use_cache,
                                                 batch=batch,
                                                 allow_large_results=output_options.allow_large_results,
                                                 table_definitions=self._external_tables)
    except Exception as e:
      raise e
    if 'jobReference' not in query_result:
      raise Exception('Unexpected response from server')

    job_id = query_result['jobReference']['jobId']
    if not table_name:
      try:
        destination = query_result['configuration']['query']['destinationTable']
        table_name = (destination['projectId'], destination['datasetId'], destination['tableId'])
      except KeyError:
        # The query was in error
        raise Exception(_utils.format_query_errors(query_result['status']['errors']))

    execute_job = _query_job.QueryJob(job_id, table_name, sql, context=self._context)

    # If all we need is to execute the query to a table, we're done
    if output_options.type == 'table':
      return execute_job
    # Otherwise, build an async Job that waits on the query execution then carries out
    # the specific export operation
    else:
      export_job = export_args = export_kwargs = None
      if output_options.type == 'file':
        if output_options.file_path.startswith('gs://'):
          export_func = execute_job.result().extract
          export_args = [output_options.file_path]
          export_kwargs = {
                            'format': output_options.file_format,
                            'csv_delimiter': output_options.csv_delimiter,
                            'csv_header': output_options.csv_header,
                            'compress': output_options.compress_file
                          }
        else:
          export_func = execute_job.result().to_file
          export_args = [output_options.file_path]
          export_kwargs = {
                            'format': output_options.file_format,
                            'csv_delimiter': output_options.csv_delimiter,
                            'csv_header': output_options.csv_header
                          }
      elif output_options.type == 'dataframe':
        export_func = execute_job.result().to_dataframe
        export_args = []
        export_kwargs = {
                          'start_row': output_options.dataframe_start_row,
                          'max_rows': output_options.dataframe_max_rows
                        }

      # Perform the export operation with the specified parameters
      export_func = google.datalab.utils.async_function(export_func)
      return export_func(*export_args, **export_kwargs)

  def execute(self, output_options=None, sampling=None):
    """ Initiate the query and return a QueryJob.

    Args:
      output_options: a QueryOutput object describing how to execute the query
      sampling: sampling function to use. No sampling is done if None. See bigquery.Sampling
    Returns:
      A Job object that can be used to get the query results, or export to a file or dataframe
    Raises:
      Exception if query could not be executed.
    """
    return self.execute_async(output_options, sampling=sampling).wait()

  def to_view(self, view_name):
    """ Create a View from this Query.

    Args:
      view_name: the name of the View either as a string or a 3-part tuple
          (projectid, datasetid, name).

    Returns:
      A View for the Query.
    """
    # Do the import here to avoid circular dependencies at top-level.
    from . import _view
    return _view.View(view_name, self._context).create(self.sql)
<|MERGE_RESOLUTION|>--- conflicted
+++ resolved
@@ -189,14 +189,8 @@
       An exception if the query was malformed.
     """
     try:
-<<<<<<< HEAD
       query_result = self._api.jobs_insert_query(self.sql, self._code, self._imports, dry_run=True,
-                                                 table_definitions=self._external_tables, dialect=dialect,
-                                                 billing_tier=billing_tier)
-=======
-      query_result = self._api.jobs_insert_query(self._sql, self._code, self._imports, dry_run=True,
                                                  table_definitions=self._external_tables)
->>>>>>> db1c1783
     except Exception as e:
       raise e
     return query_result['statistics']['query']
