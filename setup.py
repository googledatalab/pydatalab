--- conflicted
+++ resolved
@@ -99,16 +99,12 @@
     'plotly==1.12.5',
     'httplib2==0.10.3',
     'oauth2client==2.2.0',
-<<<<<<< HEAD
     # TODO(rajivpb): Pinning pandas to 0.19.1 is a temporary work-around for
     # https://issues.apache.org/jira/browse/AIRFLOW-1179, because the version of airflow on PyPI
     # does not seem to have the fix. We should unpin after installing a version of airflow that's
     # built from HEAD.
     'pandas==0.19.1',
-=======
     'google_auth_httplib2==0.0.2',
-    'pandas>=0.17.1',
->>>>>>> d3454b1d
     'pandas-profiling>=1.0.0a2',
     'python-dateutil==2.5.0',
     'pytz>=2015.4',
